--- conflicted
+++ resolved
@@ -97,202 +97,6 @@
         """Return the column holding an item's id."""
         return getattr(item, item.__pyramid_jsonapi__['id_col_name'])
 
-<<<<<<< HEAD
-    def jsonapi_view(func):  # pylint: disable=no-self-argument
-        """Decorator for view functions. Adds jsonapi boilerplate,
-        and tests response validity."""
-
-        def view_exceptions(func):
-            """Decorator to intercept all exceptions raised by wrapped view methods.
-
-            If the exception is 'valid' according to the schema, raise it.
-            Else raise a generic 4xx or 5xx error and log the real one.
-            """
-            @functools.wraps(func)
-            def new_func(self):  # pylint: disable=missing-docstring
-                ep_dict = self.api.endpoint_data.endpoints
-                # Get route_name from route
-                _, _, endpoint = self.request.matched_route.name.split(':')
-                method = self.request.method
-                try:
-                    responses = set(
-                        ep_dict['responses'].keys() |
-                        ep_dict['endpoints'][endpoint]['responses'].keys() |
-                        ep_dict['endpoints'][endpoint]['http_methods'][method]['responses'].keys()
-                    )
-                except KeyError:
-                    raise HTTPMethodNotAllowed(
-                        'Unsupported method "{}" for endpoint "{}"'.format(method, endpoint)
-                    )
-                try:
-                    result = func(self)  # pylint: disable=not-callable
-                    response_class = status_map[self.request.response.status_code]
-                    if response_class not in responses:
-                        logging.error(
-                            "Invalid response: %s for route_name: %s path: %s",
-                            response_class,
-                            self.request.matched_route.name,
-                            self.request.current_route_path()
-                        )
-                    return result
-                except Exception as exc:
-                    if exc.__class__ not in responses:
-                        logging.exception(
-                            "Invalid exception raised: %s for route_name: %s path: %s",
-                            exc.__class__,
-                            self.request.matched_route.name,
-                            self.request.current_route_path()
-                        )
-                        if hasattr(exc, 'code'):
-                            try:
-                                # We have a code but it's probably a string. We need an integer.
-                                int_code = int(exc.code)  # pylint: disable=no-member
-                            except Exception as ex2:
-                                # If we can't turn it into an integer then we're really stuck.
-                                # raise HTTPInternalServerError("Unexpected server error.")
-                                int_code = 500
-                            if 400 <= int_code < 500:  # pylint:disable=no-member
-                                raise HTTPBadRequest("Unexpected client error: {}".format(exc))
-                        else:
-                            raise HTTPInternalServerError("Unexpected server error.")
-                    raise
-            return new_func
-
-        @functools.lru_cache()
-        def get_jsonapi_accepts(request):
-            """Return a set of all 'application/vnd.api' parts of the accept
-            header.
-            """
-            accepts = re.split(
-                r',\s*',
-                request.headers.get('accept', '')
-            )
-            return {
-                a for a in accepts
-                if a.startswith('application/vnd.api')
-            }
-
-        def check_request_headers(request, jsonapi_accepts):
-            """Check that request headers comply with spec.
-
-            Raises:
-                HTTPUnsupportedMediaType
-                HTTPNotAcceptable
-            """
-            # Spec says to reject (with 415) any request with media type
-            # params.
-            if len(request.headers.get('content-type', '').split(';')) > 1:
-                raise HTTPUnsupportedMediaType(
-                    'Media Type parameters not allowed by JSONAPI ' +
-                    'spec (http://jsonapi.org/format).'
-                )
-            # Spec says throw 406 Not Acceptable if Accept header has no
-            # application/vnd.api+json entry without parameters.
-            if jsonapi_accepts and\
-                    'application/vnd.api+json' not in jsonapi_accepts:
-                raise HTTPNotAcceptable(
-                    'application/vnd.api+json must appear with no ' +
-                    'parameters in Accepts header ' +
-                    '(http://jsonapi.org/format).'
-                )
-
-        def check_request_valid_json(request):
-            """Check that the body of any request is valid JSON.
-
-            Raises:
-                HTTPBadRequest
-            """
-            if request.content_length:
-                try:
-                    request.json_body
-                except ValueError:
-                    raise HTTPBadRequest("Body is not valid JSON.")
-
-        @view_exceptions
-        @functools.wraps(func)
-        def view_wrapper(self):
-            """jsonapi boilerplate function to wrap decorated functions."""
-            check_request_headers(self.request, get_jsonapi_accepts(self.request))
-            check_request_valid_json(self.request)
-
-            if self.request.content_length and self.api.settings.schema_validation:
-                # Validate request JSON against the JSONAPI jsonschema
-                self.api.metadata.JSONSchema.validate(self.request.json_body, self.request.method)
-
-            # Spec says throw BadRequest if any include paths reference non
-            # existent attributes or relationships.
-            if self.bad_include_paths:
-                raise HTTPBadRequest(
-                    "Bad include paths {}".format(
-                        self.bad_include_paths
-                    )
-                )
-
-            # Spec says set Content-Type to application/vnd.api+json.
-            self.request.response.content_type = 'application/vnd.api+json'
-
-            # Extract id and relationship from route, if provided
-            self.obj_id = self.request.matchdict.get('id', None)
-            self.relname = self.request.matchdict.get('relationship', None)
-
-            if self.obj_id:
-                # Try to get the object
-                try:
-                    self.item = self.single_return(
-                        self.single_item_query(),
-                        'No id {} in collection {}'.format(
-                            self.obj_id,
-                            self.collection_name
-                        )
-                    )
-                except (sqlalchemy.exc.DataError, sqlalchemy.exc.StatementError):
-                    # DataError is caused by e.g. id (int) = cat
-                    # StatementError is caused by e.g. id (uuid) = 1
-                    raise HTTPNotFound('Object {} not found in collection {}'.format(
-                        self.obj_id,
-                        self.collection_name
-                    ))
-
-            if self.relname:
-                # Gather relationship info
-                mapper = sqlalchemy.inspect(self.model).mapper
-                try:
-                    self.rel = self.relationships[self.relname]
-                except KeyError:
-                    raise HTTPNotFound('No relationship {} in collection {}'.format(
-                        self.relname,
-                        self.collection_name
-                    ))
-                self.rel_class = self.rel.tgt_class
-                self.rel_view = self.view_instance(self.rel_class)
-
-            # Update the dictionary with the results of the wrapped method.
-            ret = func(self)  # pylint:disable=not-callable
-            if ret:
-                # Include a self link unless the method is PATCH.
-                if self.request.method != 'PATCH':
-                    selfie = {'self': self.request.url}
-                    if hasattr(ret, 'links'):
-                        ret.links.update(selfie)
-                    else:
-                        ret.links = selfie
-
-                # Potentially add some debug information.
-                if self.api.settings.debug_meta:
-                    debug = {
-                        'accept_header': {
-                            a: None for a in get_jsonapi_accepts(self.request)
-                        },
-                        'qinfo_page':
-                            self.collection_query_info(self.request)['_page'],
-                        'atts': {k: None for k in self.attributes.keys()},
-                        'includes': {
-                            k: None for k in self.requested_include_names()
-                        }
-                    }
-                    ret.meta.update({'debug': debug})
-                return ret.as_dict()
-=======
     def get_one(self, query, not_found_message=None):
         try:
             item = query.one()
@@ -303,7 +107,6 @@
             # StatementError is caused by e.g. id (uuid) = 1
             if not_found_message:
                 raise HTTPNotFound(not_found_message)
->>>>>>> b726b823
             else:
                 return None
         return item

"""Provide base class for collection views and utilities."""
# pylint: disable=too-many-lines; It's mostly docstrings
import functools
import itertools
import logging
import re
from collections.abc import Sequence

from pyramid.httpexceptions import (
    HTTPNotFound,
    HTTPForbidden,
    HTTPBadRequest,
    HTTPConflict,
    HTTPUnsupportedMediaType,
    HTTPNotAcceptable,
    HTTPError,
    HTTPFailedDependency,
    HTTPInternalServerError,
    status_map,
)
import pyramid_jsonapi.jsonapi
# from pyramid_jsonapi import pjview
import sqlalchemy
from sqlalchemy.ext.associationproxy import AssociationProxy
from sqlalchemy.orm import load_only
from sqlalchemy.orm.relationships import RelationshipProperty
from sqlalchemy.orm.exc import NoResultFound

ONETOMANY = sqlalchemy.orm.interfaces.ONETOMANY
MANYTOMANY = sqlalchemy.orm.interfaces.MANYTOMANY
MANYTOONE = sqlalchemy.orm.interfaces.MANYTOONE


class CollectionViewBase:
    """Base class for all view classes.

    Arguments:
        request (pyramid.request): passed by framework.
    """

    # pylint:disable=too-many-public-methods

    # Define class attributes
    # Callable attributes use lambda to keep pylint happy
    api = None
    attributes = None
    callbacks = None
    collection_name = None
    default_limit = None
    exposed_fields = None
    fields = None
    dbsession = None
    hybrid_attributes = None
    item = None
    key_column = None
    max_limit = None
    model = lambda: None
    obj_id = None
    request = None
    rel = None
    rel_class = None
    rel_view = None
    relationships = None
    relname = None
    view_classes = None
    settings = None

    def __init__(self, request):
        self.request = request
        if self.api.get_dbsession:
            self.dbsession = self.api.get_dbsession(self)
        else:
            self.dbsession = self.request.dbsession
        self.views = {}

    @staticmethod
    def id_col(item):
        """Return the column holding an item's id."""
        return getattr(item, item.__pyramid_jsonapi__['id_col_name'])

    def jsonapi_view(func):  # pylint: disable=no-self-argument
        """Decorator for view functions. Adds jsonapi boilerplate,
        and tests response validity."""

        def view_exceptions(func):
            """Decorator to intercept all exceptions raised by wrapped view methods.

            If the exception is 'valid' according to the schema, raise it.
            Else raise a generic 4xx or 5xx error and log the real one.
            """
            @functools.wraps(func)
            def new_func(self):  # pylint: disable=missing-docstring
                ep_dict = self.api.endpoint_data.endpoints
                # Get route_name from route
                _, _, endpoint = self.request.matched_route.name.split(':')
                method = self.request.method
                responses = set(
                    ep_dict['responses'].keys() |
                    ep_dict['endpoints'][endpoint]['responses'].keys() |
                    ep_dict['endpoints'][endpoint]['http_methods'][method]['responses'].keys()
                )
                try:
                    result = func(self)  # pylint: disable=not-callable
                    response_class = status_map[self.request.response.status_code]
                    if response_class not in responses:
                        logging.error(
                            "Invalid response: %s for route_name: %s path: %s",
                            response_class,
                            self.request.matched_route.name,
                            self.request.current_route_path()
                        )
                    return result
                except Exception as exc:
                    if exc.__class__ not in responses:
                        logging.exception(
                            "Invalid exception raised: %s for route_name: %s path: %s",
                            exc.__class__,
                            self.request.matched_route.name,
                            self.request.current_route_path()
                        )
<<<<<<< HEAD
                        if isinstance(exc, HTTPError):
                            if 400 <= exc.code < 500:  # pylint:disable=no-member
=======
                        if hasattr(exc, 'code'):
                            if 400 <= int(exc.code) < 500:  # pylint:disable=no-member
>>>>>>> 90cec1a3
                                raise HTTPBadRequest("Unexpected client error: {}".format(exc))
                        else:
                            raise HTTPInternalServerError("Unexpected server error.")
                    raise
            return new_func

        @functools.lru_cache()
        def get_jsonapi_accepts(request):
            """Return a set of all 'application/vnd.api' parts of the accept
            header.
            """
            accepts = re.split(
                r',\s*',
                request.headers.get('accept', '')
            )
            return {
                a for a in accepts
                if a.startswith('application/vnd.api')
            }

        def check_request_headers(request, jsonapi_accepts):
            """Check that request headers comply with spec.

            Raises:
                HTTPUnsupportedMediaType
                HTTPNotAcceptable
            """
            # Spec says to reject (with 415) any request with media type
            # params.
            if len(request.headers.get('content-type', '').split(';')) > 1:
                raise HTTPUnsupportedMediaType(
                    'Media Type parameters not allowed by JSONAPI ' +
                    'spec (http://jsonapi.org/format).'
                )
            # Spec says throw 406 Not Acceptable if Accept header has no
            # application/vnd.api+json entry without parameters.
            if jsonapi_accepts and\
                    'application/vnd.api+json' not in jsonapi_accepts:
                raise HTTPNotAcceptable(
                    'application/vnd.api+json must appear with no ' +
                    'parameters in Accepts header ' +
                    '(http://jsonapi.org/format).'
                )

        def check_request_valid_json(request):
            """Check that the body of any request is valid JSON.

            Raises:
                HTTPBadRequest
            """
            if request.content_length:
                try:
                    request.json_body
                except ValueError:
                    raise HTTPBadRequest("Body is not valid JSON.")

        @view_exceptions
        @functools.wraps(func)
        def view_wrapper(self):
            """jsonapi boilerplate function to wrap decorated functions."""
            check_request_headers(self.request, get_jsonapi_accepts(self.request))
            check_request_valid_json(self.request)

            if self.request.content_length and self.api.settings.schema_validation:
                # Validate request JSON against the JSONAPI jsonschema
                self.api.metadata.JSONSchema.validate(self.request.json_body, self.request.method)

            # Spec says throw BadRequest if any include paths reference non
            # existent attributes or relationships.
            if self.bad_include_paths:
                raise HTTPBadRequest(
                    "Bad include paths {}".format(
                        self.bad_include_paths
                    )
                )

            # Spec says set Content-Type to application/vnd.api+json.
            self.request.response.content_type = 'application/vnd.api+json'

            # Extract id and relationship from route, if provided
            self.obj_id = self.request.matchdict.get('id', None)
            self.relname = self.request.matchdict.get('relationship', None)

            if self.obj_id:
                # Try to get the object
                try:
                    self.item = self.single_return(
                        self.single_item_query(),
                        'No id {} in collection {}'.format(
                            self.obj_id,
                            self.collection_name
                        )
                    )
                except (sqlalchemy.exc.DataError, sqlalchemy.exc.StatementError):
                    # DataError is caused by e.g. id (int) = cat
                    # StatementError is caused by e.g. id (uuid) = 1
                    raise HTTPNotFound('Object {} not found in collection {}'.format(
                        self.obj_id,
                        self.collection_name
                    ))

            if self.relname:
                # Gather relationship info
                mapper = sqlalchemy.inspect(self.model).mapper
                try:
                    self.rel = self.relationships[self.relname]
                except KeyError:
                    raise HTTPNotFound('No relationship {} in collection {}'.format(
                        self.relname,
                        self.collection_name
                    ))
                self.rel_class = self.rel.tgt_class
                self.rel_view = self.view_instance(self.rel_class)

            # Update the dictionary with the results of the wrapped method.
            ret = func(self)  # pylint:disable=not-callable
            if ret:
                # Include a self link unless the method is PATCH.
                if self.request.method != 'PATCH':
                    selfie = {'self': self.request.url}
                    if hasattr(ret, 'links'):
                        ret.links.update(selfie)
                    else:
                        ret.links = selfie

                # Potentially add some debug information.
                if self.api.settings.debug_meta:
                    debug = {
                        'accept_header': {
                            a: None for a in get_jsonapi_accepts(self.request)
                        },
                        'qinfo_page':
                            self.collection_query_info(self.request)['_page'],
                        'atts': {k: None for k in self.attributes.keys()},
                        'includes': {
                            k: None for k in self.requested_include_names()
                        }
                    }
                    ret.meta.update({'debug': debug})
                return ret.as_dict()
            else:
                return {}
        return view_wrapper

    # @pjview.view_attr
    # def get_new(self, stages):
    #     self.request = pjview.execute_stage(self, stages['request'], self.request)
    #     q = self.single_item_query()
    #     objects = self.load_objects(self.single_item_query())
    #     # related_queries_needed = set(
    #     #     self.requested_relationships.keys(),
    #     # )
    #     # related_queries = pjview.execute_stage(
    #     #     self,
    #     #     stages['related_queries'],
    #     #     self.related_queries([result])
    #     # )
    #     doc = pyramid_jsonapi.jsonapi.Document()
    #     doc.data = self.serialise_item(objects['data'][0])
    #     doc = pjview.execute_stage(self, stages['document'], doc)
    #     return doc

    def get_objects(self, query):
        return query.all()

    def get_one(self, query, not_found_message=None):
        try:
            item = query.one()
        except (NoResultFound, sqlalchemy.exc.DataError, sqlalchemy.exc.StatementError):
            # NoResultFound is sqlalchemy's native exception if there is no
            #  such id in the collection.
            # DataError is caused by e.g. id (int) = cat
            # StatementError is caused by e.g. id (uuid) = 1
            if not_found_message:
                raise HTTPNotFound(not_found_message)
            else:
                return None
        return item

    def serialise_item(self, item):
        # Item's id and type are required at the top level of json-api
        # objects.
        # The item's id.
        item_id = self.id_col(item)
        # JSON API type.
        item_url = self.request.route_url(
            self.api.endpoint_data.make_route_name(self.collection_name, suffix='item'),
            **{'id': item_id}
        )

        resource_json = pyramid_jsonapi.jsonapi.Resource(self)
        resource_json.id = str(item_id)
        resource_json.attributes = {
            key: getattr(item, key)
            for key in self.requested_attributes.keys()
            if self.mapped_info_from_name(key).get('visible', True)
        }
        resource_json.links = {'self': item_url}
        return resource_json.as_dict()

    @jsonapi_view
    def old_get(self):
        """Handle GET request for a single item.

        Get a single item from the collection, referenced by id.

        **URL (matchdict) Parameters**

            **id** (*str*): resource id

        Returns:
            jsonapi.Document: in the form:

            .. parsed-literal::

                {
                    "data": { resource object },
                    "links": {
                        "self": self url,
                        maybe other links...
                    },
                    "meta": { jsonapi specific information }
                }

        Raises:
            HTTPNotFound

        Example:

            Get person 1:

            .. parsed-literal::

                http GET http://localhost:6543/people/1
        """
        # We already fetched any item referenced by id while checking
        # for existence in the wrapper. We put it into self.item in
        # case it was needed.
        for callback in self.callbacks['after_get']:
            self.item = callback(self, self.item)
        return self.item

    @jsonapi_view
    def patch_old(self):
        """Handle PATCH request for a single item.

        Update an existing item from a partially defined representation.

        **URL (matchdict) Parameters**

            **id** (*str*): resource id

        **Request Body**

            **Partial resource object** (*json*)

        Returns:
            jsonapi.Document: in the form:

            .. parsed-literal::

                {
                    'meta': {
                        'updated': [
                            <attribute_name>,
                            <attribute_name>
                        ]
                    }
                }

        Raises:
            HTTPNotFound

        Todo:
            Currently does not deal with relationships.

        Example:
            PATCH person 1, changing name to alicia:

            .. parsed-literal::

                http PATCH http://localhost:6543/people/1 data:='
                {
                    "type":"people", "id": "1",
                    "attributes": {
                        "name": "alicia"
                    }
                }' Content-Type:application/vnd.api+json

            Change the author of posts/1 to people/2:

            .. parsed-literal::

                http PATCH http://localhost:6543/posts/1 data:='
                {
                    "type":"posts", "id": "1",
                    "relationships": {
                        "author": {"type": "people", "id": "2"}
                    }
                }' Content-Type:application/vnd.api+json

            Set the comments on posts/1 to be [comments/4, comments/5]:

            .. parsed-literal::

                http PATCH http://localhost:6543/posts/1 data:='
                {
                    "type":"posts", "id": "1",
                    "relationships": {
                        "comments": [
                            {"type": "comments", "id": "4"},
                            {"type": "comments", "id": "5"}
                        ]
                    }
                }' Content-Type:application/vnd.api+json
        """
        try:
            data = self.request.json_body['data']
        except KeyError:
            raise HTTPBadRequest('data attribute required in PATCHes.')
        data_id = data.get('id')
        if self.collection_name != data.get('type'):
            raise HTTPConflict(
                'JSON type ({}) does not match URL type ({}).'.format(
                    data.get('type'), self.collection_name
                )
            )
        if data_id != self.obj_id:
            raise HTTPConflict(
                'JSON id ({}) does not match URL id ({}).'.format(
                    data_id, self.obj_id
                )
            )
        for callback in self.callbacks['before_patch']:
            data = callback(self, data)
        atts = {}
        hybrid_atts = {}
        for key, value in data.get('attributes', {}).items():
            if key in self.attributes:
                atts[key] = value
            elif key in self.hybrid_attributes:
                hybrid_atts[key] = value
            else:
                raise HTTPNotFound(
                    'Collection {} has no attribute {}'.format(
                        self.collection_name, key
                    )
                )
        atts[self.key_column.name] = self.obj_id
        item = self.dbsession.merge(self.model(**atts))
        for att, value in hybrid_atts.items():
            try:
                setattr(item, att, value)
            except AttributeError:
                raise HTTPConflict(
                    'Attribute {} is read only.'.format(
                        att
                    )
                )

        rels = data.get('relationships', {})
        for relname, reldict in rels.items():
            try:
                rel = self.relationships[relname]
            except KeyError:
                raise HTTPNotFound(
                    'Collection {} has no relationship {}'.format(
                        self.collection_name, relname
                    )
                )
            rel_view = self.view_instance(rel.tgt_class)
            try:
                reldata = reldict['data']
            except KeyError:
                raise HTTPBadRequest(
                    "Relationship '{}' has no 'data' member.".format(relname)
                )
            except TypeError:
                raise HTTPBadRequest(
                    "Relationship '{}' is not a dictionary with a data member.".format(relname)
                )
            if reldata is None:
                setattr(item, relname, None)
            elif isinstance(reldata, dict):
                if reldata.get('type') != rel_view.collection_name:
                    raise HTTPConflict(
                        'Type {} does not match relationship type {}'.format(
                            reldata.get('type', None), rel_view.collection_name
                        )
                    )
                if reldata.get('id') is None:
                    raise HTTPBadRequest(
                        'An id is required in a resource identifier.'
                    )
                rel_item = self.dbsession.query(
                    rel.tgt_class
                ).options(
                    load_only(rel_view.key_column.name)
                ).get(reldata['id'])
                if not rel_item:
                    raise HTTPNotFound('{}/{} not found'.format(
                        rel_view.collection_name, reldata['id']
                    ))
                setattr(item, relname, rel_item)
            elif isinstance(reldata, list):
                rel_items = []
                for res_ident in reldata:
                    rel_item = self.dbsession.query(
                        rel.tgt_class
                    ).options(
                        load_only(rel_view.key_column.name)
                    ).get(res_ident['id'])
                    if not rel_item:
                        raise HTTPNotFound('{}/{} not found'.format(
                            rel_view.collection_name, res_ident['id']
                        ))
                    rel_items.append(rel_item)
                setattr(item, relname, rel_items)

        self.dbsession.flush()
        doc = pyramid_jsonapi.jsonapi.Document()
        doc.meta = {
            'updated': {
                'attributes': [
                    att for att in atts
                    if att != self.key_column.name
                ],
                'relationships': [r for r in rels]
            }
        }
        # if an update is successful ... the server
        # responds only with top-level meta data
        doc.filter_keys = {'meta': {}}
        return doc

    @jsonapi_view
    def delete(self):
        """Handle DELETE request for single item.

        Delete the referenced item from the collection.

        **URL (matchdict) Parameters**

            **id** (*str*): resource id

        Returns:
            jsonapi.Document: Resource Identifier for deleted object.

        Raises:
            HTTPFailedDependency: if a database constraint would be broken by
            deleting the specified resource from the relationship.

        Example:
            delete person 1:

            .. parsed-literal::

                http DELETE http://localhost:6543/people/1
        """

        doc = pyramid_jsonapi.jsonapi.Document()
        item = self.single_item_query(loadonly=[self.key_column.name]).one()
        for callback in self.callbacks['before_delete']:
            callback(self, item)
        try:
            self.dbsession.delete(item)
            self.dbsession.flush()
        except sqlalchemy.exc.IntegrityError as exc:
            raise HTTPFailedDependency(str(exc))
        doc.update({
            'data': self.serialise_resource_identifier(
                self.obj_id
            )})
        return doc

    @jsonapi_view
    def collection_get_old(self):
        """Handle GET requests for the collection.

        Get a set of items from the collection, possibly matching search/filter
        parameters. Optionally sort the results, page them, return only certain
        fields, and include related resources.

        **Query Parameters**

            **include:** comma separated list of related resources to include
            in the include section.

            **fields[<collection>]:** comma separated list of fields
            (attributes or relationships) to include in data.

            **sort:** comma separated list of sort keys.

            **page[limit]:** number of results to return per page.

            **page[offset]:** starting index for current page.

            **filter[<attribute>:<op>]:** filter operation.

        Returns:
            jsonapi.Document: in the form:

            .. parsed-literal::

                {
                    "data": [ list of resource objects ],
                    "links": { links object },
                    "include": [ optional list of included resource objects ],
                    "meta": { implementation specific information }
                }

        Raises:
            HTTPBadRequest

        Examples:
            Get up to default page limit people resources:

            .. parsed-literal::

                http GET http://localhost:6543/people

            Get the second page of two people, reverse sorted by name and
            include the related posts as included documents:

            .. parsed-literal::

                http GET http://localhost:6543/people?page[limit]=2&page[offset]=2&sort=-name&include=posts
        """
        # Set up the query
        query = self.dbsession.query(
            self.model
        ).options(
            load_only(*self.allowed_requested_query_columns.keys())
        )
        query = self.query_add_sorting(query)
        query = self.query_add_filtering(query)
        qinfo = self.collection_query_info(self.request)
        try:
            count = query.count()
        except sqlalchemy.exc.ProgrammingError:
            raise HTTPInternalServerError(
                'An error occurred querying the database. Server logs may have details.'
            )
        query = query.offset(qinfo['page[offset]'])
        query = query.limit(qinfo['page[limit]'])

        ret = self.collection_return(query, count=count)

        # Alter return dict with any callbacks.
        for callback in self.callbacks['after_collection_get']:
            ret = callback(self, ret)
        return ret

    @jsonapi_view
    def collection_post_old(self):
        """Handle POST requests for the collection.

        Create a new object in collection.

        **Request Body**

            **resource object** (*json*) in the form:

            .. parsed-literal::

                {
                    "data": { resource object }
                }

        Returns:
            jsonapi.Document: in the form:

            .. parsed-literal::

                {
                    "data": { resource object },
                    "links": {
                        "self": self url,
                        maybe other links...
                    },
                    "meta": { jsonapi specific information }
                }

        Raises:
            HTTPForbidden: if an id is presented in "data" and client ids are
            not supported.

            HTTPConflict: if type is not present or is different from the
            collection name.

            HTTPNotFound: if a non existent relationship is referenced in the
            supplied resource object.

            HTTPConflict: if creating the object would break a database
            constraint (most commonly if an id is supplied by the client and
            an item with that id already exists).

            HTTPBadRequest: if the request is malformed in some other way.

        Examples:
            Create a new person with name 'monty' and let the server pick the
            id:

            .. parsed-literal::

                http POST http://localhost:6543/people data:='
                {
                    "type":"people",
                    "attributes": {
                        "name": "monty"
                    }
                }' Content-Type:application/vnd.api+json
        """
        try:
            data = self.request.json_body['data']
        except KeyError:
            raise HTTPBadRequest('data attribute required in POSTs.')

        if not isinstance(data, dict):
            raise HTTPBadRequest('data attribute must contain a single resource object.')

        # Alter data with any callbacks.
        for callback in self.callbacks['before_collection_post']:
            data = callback(self, data)

        # Check to see if we're allowing client ids
        if not self.api.settings.allow_client_ids and 'id' in data:
            raise HTTPForbidden('Client generated ids are not supported.')
        # Type should be correct or raise 409 Conflict
        datatype = data.get('type')
        if datatype != self.collection_name:
            raise HTTPConflict("Unsupported type '{}'".format(datatype))
        try:
            atts = data['attributes']
        except KeyError:
            atts = {}
        if 'id' in data:
            atts[self.model.__pyramid_jsonapi__['id_col_name']] = data['id']
        item = self.model(**atts)
        with self.dbsession.no_autoflush:
            for relname, reldict in data.get('relationships', {}).items():
                try:
                    reldata = reldict['data']
                except KeyError:
                    raise HTTPBadRequest(
                        'relationships within POST must have data member'
                    )
                try:
                    rel = self.relationships[relname]
                except KeyError:
                    raise HTTPNotFound(
                        'No relationship {} in collection {}'.format(
                            relname,
                            self.collection_name
                        )
                    )
                rel_type = self.api.view_classes[rel.tgt_class].collection_name
                if rel.direction is ONETOMANY or rel.direction is MANYTOMANY:
                    # reldata should be a list/array
                    if not isinstance(reldata, Sequence) or isinstance(reldata, str):
                        raise HTTPBadRequest(
                            'Relationship data should be an array for TOMANY relationships.'
                        )
                    rel_items = []
                    for rel_identifier in reldata:
                        if rel_identifier.get('type') != rel_type:
                            raise HTTPConflict(
                                'Relationship identifier has type {} and should be {}'.format(
                                    rel_identifier.get('type'), rel_type
                                )
                            )
                        try:
                            rel_items.append(self.dbsession.query(rel.tgt_class).get(rel_identifier['id']))
                        except KeyError:
                            raise HTTPBadRequest(
                                'Relationship identifier must have an id member'
                            )
                    setattr(item, relname, rel_items)
                else:
                    print('Adding to_one related.')
                    if (not isinstance(reldata, dict)) and (reldata is not None):
                        raise HTTPBadRequest(
                            'Relationship data should be a resource identifier object or null.'
                        )
                    if reldata.get('type') != rel_type:
                        raise HTTPConflict(
                            'Relationship identifier has type {} and should be {}'.format(
                                reldata.get('type'), rel_type
                            )
                        )
                    try:
                        setattr(
                            item,
                            relname,
                            self.dbsession.query(rel.tgt_class).get(reldata['id'])
                        )
                    except KeyError:
                        raise HTTPBadRequest(
                            'No id member in relationship data.'
                        )
        try:
            self.dbsession.add(item)
            self.dbsession.flush()
        except sqlalchemy.exc.IntegrityError as exc:
            raise HTTPConflict(exc.args[0])
        self.request.response.status_code = 201
        self.request.response.headers['Location'] = self.request.route_url(
            self.api.endpoint_data.make_route_name(self.collection_name, suffix='item'),
            **{'id': self.id_col(item)}
        )
        doc = pyramid_jsonapi.jsonapi.Document()
        doc.update({'data': self.serialise_db_item(item, {})})
        return doc

    @jsonapi_view
    def related_get_old(self):
        """Handle GET requests for related URLs.

        Get object(s) related to a specified object.

        **URL (matchdict) Parameters**

            **id** (*str*): resource id
            **relname** (*str*): relationship name

        **Query Parameters**
            **sort:** comma separated list of sort keys.

            **filter[<attribute>:<op>]:** filter operation.

        Returns:
            jsonapi.Document: in the form:

            For a TOONE relationship (return one object):

            .. parsed-literal::

                {
                    "data": { resource object },
                    "links": {
                        "self": self url,
                        maybe other links...
                    },
                    "meta": { jsonapi specific information }
                }

            For a TOMANY relationship (return multiple objects):

            .. parsed-literal::

                {
                    "data": [ { resource object }, ... ]
                    "links": {
                        "self": self url,
                        maybe other links...
                    },
                    "meta": { jsonapi specific information }
                }

        Raises:
            HTTPNotFound: if `relname` is not found as a relationship.

            HTTPBadRequest: if a bad filter is used.

        Examples:
            Get the author of post 1:

            .. parsed-literal::

                http GET http://localhost:6543/posts/1/author
        """
        # Set up the query
        query = self.related_query(self.obj_id, self.rel)

        if self.rel.direction is ONETOMANY or self.rel.direction is MANYTOMANY:
            query = self.rel_view.query_add_sorting(query)
            query = self.rel_view.query_add_filtering(query)
            qinfo = self.rel_view.collection_query_info(self.request)
            try:
                count = query.count()
            except sqlalchemy.exc.ProgrammingError:
                raise HTTPInternalServerError(
                    'An error occurred querying the database. Server logs may have details.'
                )
            query = query.offset(qinfo['page[offset]'])
            query = query.limit(qinfo['page[limit]'])
            ret = self.rel_view.collection_return(query, count=count)
        else:
            ret = self.rel_view.single_return(query)

        # Alter return dict with any callbacks.
        for callback in self.callbacks['after_related_get']:
            ret = callback(self, ret)
        return ret

    @jsonapi_view
    def relationships_get(self):
        """Handle GET requests for relationships URLs.

        Get object identifiers for items referred to by a relationship.

        **URL (matchdict) Parameters**

            **id** (*str*): resource id
            **relname** (*str*): relationship name

        **Query Parameters**
            **sort:** comma separated list of sort keys.

            **filter[<attribute>:<op>]:** filter operation.

        Returns:
            jsonapi.Document: in the form:

            For a TOONE relationship (return one identifier):

            .. parsed-literal::

                {
                    "data": { resource identifier },
                    "links": {
                        "self": self url,
                        maybe other links...
                    },
                    "meta": { jsonapi specific information }
                }

            For a TOMANY relationship (return multiple identifiers):

            .. parsed-literal::

                {
                    "data": [ { resource identifier }, ... ]
                    "links": {
                        "self": self url,
                        maybe other links...
                    },
                    "meta": { jsonapi specific information }
                }

        Raises:
            HTTPBadRequest: if a bad filter is used.

        Examples:
            Get an identifer for the author of post 1:

            .. parsed-literal::

                http GET http://localhost:6543/posts/1/relationships/author
        """
        # Set up the query
        query = self.related_query(self.obj_id, self.rel, full_object=False)

        if self.rel.direction is ONETOMANY or self.rel.direction is MANYTOMANY:
            query = self.rel_view.query_add_sorting(query)
            query = self.rel_view.query_add_filtering(query)
            qinfo = self.rel_view.collection_query_info(self.request)
            try:
                count = query.count()
            except sqlalchemy.exc.ProgrammingError:
                raise HTTPInternalServerError(
                    'An error occurred querying the database. Server logs may have details.'
                )
            query = query.offset(qinfo['page[offset]'])
            query = query.limit(qinfo['page[limit]'])
            ret = self.rel_view.collection_return(
                query,
                count=count,
                identifiers=True
            )
        else:
            ret = self.rel_view.single_return(query, identifier=True)

        # Alter return dict with any callbacks.
        for callback in self.callbacks['after_relationships_get']:
            ret = callback(self, ret)
        return ret

    @jsonapi_view
    def relationships_post(self):
        """Handle POST requests for TOMANY relationships.

        Add the specified member to the relationship.

        **URL (matchdict) Parameters**

            **id** (*str*): resource id
            **relname** (*str*): relationship name

        **Request Body**

            **resource identifier list** (*json*) in the form:

            .. parsed-literal::

                {
                    "data": [ { resource identifier },... ]
                }

        Returns:
            jsonapi.Document: in the form:

            .. parsed-literal::

                {
                    "links": {
                        "self": self url,
                        maybe other links...
                    },
                    "meta": { jsonapi specific information }
                }

        Raises:
            HTTPNotFound: if there is no <relname> relationship.

            HTTPNotFound: if an attempt is made to modify a TOONE relationship.

            HTTPConflict: if a resource identifier is specified with a
            different type than that which the collection holds.

            HTTPFailedDependency: if a database constraint would be broken by
            adding the specified resource to the relationship.

        Examples:
            Add comments/1 as a comment of posts/1

            .. parsed-literal::

                http POST http://localhost:6543/posts/1/relationships/comments data:='
                [
                    { "type": "comments", "id": "1" }
                ]' Content-Type:application/vnd.api+json
        """
        if self.rel.direction is MANYTOONE:
            raise HTTPForbidden('Cannot POST to TOONE relationship link.')

        # Alter data with any callbacks
        data = self.request.json_body['data']
        for callback in self.callbacks['before_relationships_post']:
            data = callback(self, data)

        obj = self.dbsession.query(self.model).get(self.obj_id)
        items = []
        for resid in data:
            if resid['type'] != self.rel_view.collection_name:
                raise HTTPConflict(
                    "Resource identifier type '{}' does not match relationship type '{}'.".format(
                        resid['type'], self.rel_view.collection_name
                    )
                )
            try:
                newitem = self.dbsession.query(self.rel_class).get(resid['id'])
            except sqlalchemy.exc.DataError as exc:
                raise HTTPBadRequest("invalid id '{}'".format(resid['id']))
            if newitem is None:
                raise HTTPFailedDependency("One or more objects POSTed to this relationship do not exist.")
            items.append(newitem)
        getattr(obj, self.relname).extend(items)
        try:
            self.dbsession.flush()
        except sqlalchemy.exc.IntegrityError as exc:
            if 'duplicate key value violates unique constraint' in str(exc):
                # This happens when using an association proxy if we attempt to
                # add an object to the relationship that's already there. We
                # want this to be a no-op.
                pass
            else:
                raise HTTPFailedDependency(str(exc))
        except sqlalchemy.orm.exc.FlushError as exc:
            if str(exc).startswith("Can't flush None value"):
                raise HTTPFailedDependency("One or more objects POSTed to this relationship do not exist.")
            else:
                # Catch-all. Shouldn't reach here.
                raise  # pragma: no cover
        return {}

    @jsonapi_view
    def relationships_patch(self):
        """Handle PATCH requests for relationships (TOMANY or TOONE).

        Completely replace the relationship membership.

        **URL (matchdict) Parameters**

            **id** (*str*): resource id
            **relname** (*str*): relationship name

        **Request Body**

            **resource identifier list** (*json*) in the form:

            TOONE relationship:

            .. parsed-literal::

                {
                    "data": { resource identifier }
                }

            TOMANY relationship:

            .. parsed-literal::

                {
                    "data": [ { resource identifier },... ]
                }

        Returns:
            jsonapi.Document: in the form:

            .. parsed-literal::

                {
                    "links": {
                        "self": self url,
                        maybe other links...
                    },
                    "meta": { jsonapi specific information }
                }

        Raises:
            HTTPNotFound: if there is no <relname> relationship.

            HTTPConflict: if a resource identifier is specified with a
            different type than that which the collection holds.

            HTTPFailedDependency: if a database constraint would be broken by
            adding the specified resource to the relationship.

        Examples:
            Replace comments list of posts/1:

            .. parsed-literal::

                http PATCH http://localhost:6543/posts/1/relationships/comments data:='
                [
                    { "type": "comments", "id": "1" },
                    { "type": "comments", "id": "2" }
                ]' Content-Type:application/vnd.api+json
        """
        # Alter data with any callbacks
        data = self.request.json_body['data']
        for callback in self.callbacks['before_relationships_patch']:
            data = callback(self, data)

        obj = self.dbsession.query(self.model).get(self.obj_id)
        if self.rel.direction is MANYTOONE:
            local_col, _ = self.rel.obj.local_remote_pairs[0]
            resid = data
            if resid is None:
                setattr(obj, self.relname, None)
            else:
                if resid['type'] != self.rel_view.collection_name:
                    raise HTTPConflict(
                        "Resource identifier type '{}' does not match relationship type '{}'.".format(
                            resid['type'],
                            self.rel_view.collection_name
                        )
                    )
                setattr(
                    obj,
                    local_col.name,
                    resid['id']
                )
                try:
                    self.dbsession.flush()
                except sqlalchemy.exc.IntegrityError as exc:
                    raise HTTPFailedDependency(
                        'Object {}/{} does not exist.'.format(resid['type'], resid['id'])
                    )
                except sqlalchemy.exc.DataError as exc:
                    raise HTTPBadRequest("invalid id '{}'".format(resid['id']))
            return {}
        items = []
        for resid in self.request.json_body['data']:
            if resid['type'] != self.rel_view.collection_name:
                raise HTTPConflict(
                    "Resource identifier type '{}' does not match relationship type '{}'.".format(
                        resid['type'],
                        self.rel_view.collection_name
                    )
                )
            try:
                newitem = self.dbsession.query(self.rel_class).get(resid['id'])
            except sqlalchemy.exc.DataError as exc:
                raise HTTPBadRequest("invalid id '{}'".format(resid['id']))
            if newitem is None:
                raise HTTPFailedDependency("One or more objects POSTed to this relationship do not exist.")
            items.append(newitem)
        setattr(obj, self.relname, items)
        try:
            self.dbsession.flush()
        except sqlalchemy.exc.IntegrityError as exc:
            raise HTTPFailedDependency(str(exc))
        except sqlalchemy.orm.exc.FlushError as exc:
            if str(exc).startswith("Can't flush None value"):
                raise HTTPFailedDependency("One or more objects PATCHed to this relationship do not exist.")
            else:
                # Catch-all. Shouldn't reach here.
                raise  # pragma: no cover
        return {}

    @jsonapi_view
    def relationships_delete(self):
        """Handle DELETE requests for TOMANY relationships.

        Delete the specified member from the relationship.

        **URL (matchdict) Parameters**

            **id** (*str*): resource id
            **relname** (*str*): relationship name

        **Request Body**

            **resource identifier list** (*json*) in the form:

            .. parsed-literal::

                {
                    "data": [ { resource identifier },... ]
                }

        Returns:
            jsonapi.Document: in the form:

            .. parsed-literal::

                {
                    "links": {
                        "self": self url,
                        maybe other links...
                    },
                    "meta": { jsonapi specific information }
                }

        Raises:
            HTTPNotFound: if there is no <relname> relationship.

            HTTPNotFound: if an attempt is made to modify a TOONE relationship.

            HTTPConflict: if a resource identifier is specified with a
            different type than that which the collection holds.

            HTTPFailedDependency: if a database constraint would be broken by
            adding the specified resource to the relationship.

        Examples:
            Delete comments/1 from posts/1 comments:

            .. parsed-literal::

                http DELETE http://localhost:6543/posts/1/relationships/comments data:='
                [
                    { "type": "comments", "id": "1" }
                ]' Content-Type:application/vnd.api+json
        """
        if self.rel.direction is MANYTOONE:
            raise HTTPForbidden('Cannot DELETE to TOONE relationship link.')
        obj = self.dbsession.query(self.model).get(self.obj_id)

        # Call callbacks
        for callback in self.callbacks['before_relationships_delete']:
            callback(self, obj)

        for resid in self.request.json_body['data']:
            if resid['type'] != self.rel_view.collection_name:
                raise HTTPConflict(
                    "Resource identifier type '{}' does not match relationship type '{}'.".format(
                        resid['type'], self.rel_view.collection_name
                    )
                )
            try:
                item = self.dbsession.query(self.rel_class).get(resid['id'])
            except sqlalchemy.exc.DataError as exc:
                raise HTTPBadRequest("invalid id '{}'".format(resid['id']))
            if item is None:
                raise HTTPFailedDependency("One or more objects DELETEd from this relationship do not exist.")
            try:
                getattr(obj, self.relname).remove(item)
            except ValueError as exc:
                if exc.args[0].endswith('not in list'):
                    # The item we were asked to remove is not there.
                    pass
                else:
                    raise
        try:
            self.dbsession.flush()
        except sqlalchemy.exc.IntegrityError as exc:
            raise HTTPFailedDependency(str(exc))
        return {}

    def base_collection_query(self, loadonly=None):
        if not loadonly:
            loadonly = self.allowed_requested_query_columns.keys()
        return self.dbsession.query(
            self.model
        ).options(
            load_only(*loadonly)
        )

    def single_item_query(self, obj_id=None, loadonly=None):
        """A query representing the single item referenced by id.

        Keyword Args:
            obj_id: id of object to be fetched. If None then use the id from
                the URL.
            loadonly: which attributes to load. If None then all requested
                attributes from the URL.

        Returns:
            sqlalchemy.orm.query.Query: query which will fetch item with id
            'id'.
        """
        if obj_id is None:
            obj_id = self.obj_id
        return self.base_collection_query(loadonly=loadonly).filter(
            self.id_col(self.model) == obj_id
        )

    # def single_item_query(self, loadonly=None):
    #     """A query representing the single item referenced by the request.
    #
    #     **URL (matchdict) Parameters**
    #
    #         **id** (*str*): resource id
    #
    #     Returns:
    #         sqlalchemy.orm.query.Query: query which will fetch item with id
    #         'id'.
    #     """
    #     self.single_item_by_id_query(loadonly=loadonly)

    def single_return(self, query, not_found_message=None, identifier=False):
        """Populate return dictionary for a single item.

        Arguments:
            query (sqlalchemy.orm.query.Query): query designed to return one item.

        Keyword Arguments:
            not_found_message (str or None): if an item is not found either:

                * raise 404 with ``not_found_message`` if it is a str;

                * or return ``{"data": None}`` if ``not_found_message`` is None.

            identifier: return identifier if True, object if false.

        Returns:
            jsonapi.Document: in the form:

            .. parsed-literal::

                {
                    "data": { resource object }

                    optionally...
                    "included": [ included objects ]
                }

            or

            .. parsed-literal::

                { resource identifier }

        Raises:
            HTTPNotFound: if the item is not found.
        """
        included = {}
        doc = pyramid_jsonapi.jsonapi.Document()
        try:
            item = query.one()
        except NoResultFound:
            if not_found_message:
                raise HTTPNotFound(not_found_message)
            else:
                return doc
        if identifier:
            doc.data = self.serialise_resource_identifier(self.id_col(item))
        else:
            doc.data = self.serialise_db_item(item, included)
            if self.requested_include_names():
                doc.included = [obj for obj in included.values()]
        return doc

    def collection_return(self, query, count=None, identifiers=False):
        """Populate return document for collections.

        Arguments:
            query (sqlalchemy.orm.query.Query): query designed to return multiple
            items.

        Keyword Arguments:
            count(int): Number of items the query will return (if known).

            identifiers(bool): return identifiers if True, objects if false.

        Returns:
            jsonapi.Document: in the form:

            .. parsed-literal::

                {
                    "data": [ resource objects ]

                    optionally...
                    "included": [ included objects ]
                }

            or

            .. parsed-literal::

                [ resource identifiers ]

        Raises:
            HTTPBadRequest: If a count was not supplied and an attempt to call
            q.count() failed.
        """
        # Get info for query.
        qinfo = self.collection_query_info(self.request)

        # Add information to the return dict
        doc = pyramid_jsonapi.jsonapi.Document(collection=True)
        results = {}

        try:
            count = count or query.count()
        except sqlalchemy.exc.ProgrammingError:
            raise HTTPInternalServerError(
                'An error occurred querying the database. Server logs may have details.'
            )

        results['available'] = count

        # Pagination links
        doc.links = self.pagination_links(
            count=results['available']
        )
        results['limit'] = qinfo['page[limit]']
        results['offset'] = qinfo['page[offset]']

        # Primary data
        try:
            if identifiers:
                data = [
                    self.serialise_resource_identifier(self.id_col(dbitem))
                    for dbitem in query.all()
                ]
            else:
                included = {}
                data = [
                    self.serialise_db_item(dbitem, included)
                    for dbitem in query.all()
                ]
                # Included objects
                if self.requested_include_names():
                    doc.included = [obj for obj in included.values()]
        except sqlalchemy.exc.DataError as exc:
            raise HTTPBadRequest(str(exc.orig))
        for item in data:
            res = pyramid_jsonapi.jsonapi.Resource()
            res.update(item)
            doc.resources.append(res)
        results['returned'] = len(doc.resources)

        doc.meta = {'results': results}
        return doc

    def query_add_sorting(self, query):
        """Add sorting to query.

        Use information from the ``sort`` query parameter (via
        :py:func:`collection_query_info`) to contruct an ``order_by`` clause on
        the query.

        See Also:
            ``_sort`` key from :py:func:`collection_query_info`

        **Query Parameters**
            **sort:** comma separated list of sort keys.

        Parameters:
            query (sqlalchemy.orm.query.Query): query

        Returns:
            sqlalchemy.orm.query.Query: query with ``order_by`` clause.
        """
        # Get info for query.
        qinfo = self.collection_query_info(self.request)

        # Sorting.
        for key_info in qinfo['_sort']:
            sort_keys = key_info['key'].split('.')
            # We are using 'id' to stand in for the key column, whatever that
            # is.
            main_key = sort_keys[0]
            if main_key == 'id':
                main_key = self.key_column.name
            order_att = getattr(self.model, main_key)
            # order_att will be a sqlalchemy.orm.properties.ColumnProperty if
            # sort_keys[0] is the name of an attribute or a
            # sqlalchemy.orm.relationships.RelationshipProperty if sort_keys[0]
            # is the name of a relationship.
            if hasattr(order_att, 'property') and isinstance(order_att.property, RelationshipProperty):
                # If order_att is a relationship then we need to add a join to
                # the query and order_by the sort_keys[1] column of the
                # relationship's target. The default target column is 'id'.
                query = query.join(order_att)
                rel = order_att.property
                try:
                    sub_key = sort_keys[1]
                except IndexError:
                    # Use the relationship
                    sub_key = self.view_instance(
                        rel.tgt_class
                    ).key_column.name
                order_att = getattr(rel.obj.mapper.entity, sub_key)
            if key_info['ascending']:
                query = query.order_by(order_att)
            else:
                query = query.order_by(order_att.desc())

        return query

    def query_add_filtering(self, query):
        """Add filtering clauses to query.

        Use information from the ``filter`` query parameter (via
        :py:func:`collection_query_info`) to filter query results.

        Filter parameter structure:

            ``filter[<attribute>:<op>]=<value>``

        where:

            ``attribute`` is an attribute of the queried object type.

            ``op`` is the comparison operator.

            ``value`` is the value the comparison operator should compare to.

        Valid comparison operators:
            Only operators added via self.api.filter_registry.register() are
            considered valid. Get a list of filter names with
            self.api.filter_registry.valid_filter_names()

        See Also:
            ``_filters`` key from :py:func:`collection_query_info`

        **Query Parameters**
            **filter[<attribute>:<op>]:** filter operation.

        Parameters:
            query (sqlalchemy.orm.query.Query): query

        Returns:
            sqlalchemy.orm.query.Query: filtered query.

        Examples:

            Get people whose name is 'alice'

            .. parsed-literal::

                http GET http://localhost:6543/people?filter[name:eq]=alice

            Get posts published after 2015-01-03:

            .. parsed-literal::

                http GET http://localhost:6543/posts?filter[published_at:gt]=2015-01-03

        Todo:
            Support dotted (relationship) attribute specifications.
        """
        qinfo = self.collection_query_info(self.request)
        # Filters
        for finfo in qinfo['_filters'].values():
            val = finfo['value']
            colspec = finfo['colspec']
            prop_name = colspec[0]
            operator = finfo['op']
            try:
                prop = getattr(self.model, prop_name)
            except AttributeError:
                raise HTTPBadRequest(
                    "Collection '{}' has no attribute '{}'".format(
                        self.collection_name, '.'.join(colspec)
                    )
                )
            if prop_name in self.relationships:
                # The property indicated is on the other side of a relationship
                rel = self.relationships[prop_name]
                if isinstance(rel.obj, AssociationProxy):
                    # We need to join across association proxies differently.
                    proxy = rel.obj.for_class(rel.src_class)
                    query = query.join(proxy.remote_attr).filter(
                        proxy.local_attr.property.local_remote_pairs[0][1] == self.id_col(self.model)
                    )
                else:
                    query = query.join(prop)
                prop = getattr(rel.tgt_class, colspec[1])
            try:
                filtr = self.api.filter_registry.get_filter(type(prop.type), operator)
            except KeyError:
                raise HTTPBadRequest(
                    "No such filter operator: '{}'".format(operator)
                )
            val = filtr['value_transform'](val)
            try:
                comparator = getattr(prop, filtr['comparator_name'])
            except AttributeError:
                raise HTTPInternalServerError(
                    "Operator '{}' is registered but has no implementation on attribute '{}'.".format(
                        operator, '.'.join(colspec)
                    )
                )
            query = query.filter(comparator(val))

        return query

    def related_limit(self, relationship):
        """Paging limit for related resources.

        **Query Parameters**

            **page[limit:relationships:<relname>]:** number of results to
            return per page for related resource <relname>.

        Parameters:
            relationship(sqlalchemy.orm.relationships.RelationshipProperty):
                the relationship to get the limit for.

        Returns:
            int: paging limit for related resources.
        """
        limit_comps = ['limit', 'relationships', relationship.obj.key]
        limit = self.default_limit
        qinfo = self.collection_query_info(self.request)
        while limit_comps:
            if '.'.join(limit_comps) in qinfo['_page']:
                limit = int(qinfo['_page']['.'.join(limit_comps)])
                break
            limit_comps.pop()
        return min(limit, self.max_limit)

    @functools.lru_cache()
    def model_from_table(self, table):
        """Find the model class mapped to a table."""
        for model in self.api.view_classes.keys():
            if model.__table__ is table:
                return model
        raise KeyError("No model mapped to %s." % table)

    def association_proxy_query(self, obj_id, rel, full_object=True):
        """Construct query for related objects across an association proxy.

        Parameters:
            obj_id (str): id of an item in this view's collection.

            proxy (sqlalchemy.ext.associationproxy.ObjectAssociationProxyInstance):
                the relationships to get related objects from.

            full_object (bool): if full_object is ``True``, query for all
                requested columns (probably to build resource objects). If
                full_object is False, only query for the key column (probably
                to build resource identifiers).

        Returns:
            sqlalchemy.orm.query.Query: query which will fetch related
            object(s).
        """
        rel_view = self.view_instance(rel.tgt_class)
        proxy = rel.obj.for_class(rel.src_class)
        query = self. dbsession.query(
            rel.tgt_class
        ).join(proxy.remote_attr).filter(
            # I thought the simpler
            # proxy.local_attr.contains() should work but it doesn't
            proxy.local_attr.property.local_remote_pairs[0][1] == obj_id
        )
        if full_object:
            query = query.options(
                load_only(*rel_view.allowed_requested_query_columns.keys())
            )
        else:
            query = query.options(load_only(rel_view.key_column.name))
        return query

    def standard_relationship_query(self, obj_id, relationship, full_object=True):
        """Construct query for related objects via a normal relationship.

        Parameters:
            obj_id (str): id of an item in this view's collection.

            relationship (sqlalchemy.orm.relationships.RelationshipProperty):
                the relationships to get related objects from.

            full_object (bool): if full_object is ``True``, query for all
                requested columns (probably to build resource objects). If
                full_object is False, only query for the key column (probably
                to build resource identifiers).

        Returns:
            sqlalchemy.orm.query.Query: query which will fetch related
            object(s).
        """
        rel = relationship.obj
        rel_class = rel.mapper.class_
        rel_view = self.view_instance(rel_class)
        local_col, rem_col = rel.local_remote_pairs[0]
        query = self.dbsession.query(rel_class)
        if full_object:
            query = query.options(
                load_only(*rel_view.allowed_requested_query_columns.keys())
            )
        else:
            query = query.options(load_only(rel_view.key_column.name))
        if rel.direction is ONETOMANY:
            query = query.filter(obj_id == rem_col)
        elif rel.direction is MANYTOMANY:
            query = query.filter(
                obj_id == rel.primaryjoin.right
            ).filter(
                self.id_col(rel_class) == rel.secondaryjoin.right
            )
        elif rel.direction is MANYTOONE:
            query = query.filter(
                rel.primaryjoin
            ).filter(
                self.id_col(self.model_from_table(local_col.table)) == obj_id
            )
        else:
            raise HTTPError('Unknown relationships direction, "{}".'.format(
                rel.direction.name
            ))

        return query
        # rel = relationship.obj
        # rel_class = rel.mapper.class_
        # rel_view = self.view_instance(rel_class)
        # local_col, rem_col = rel.local_remote_pairs[0]
        # query = self.dbsession.query(rel_class)
        # if full_object:
        #     query = query.options(
        #         load_only(*rel_view.allowed_requested_query_columns.keys())
        #     )
        # else:
        #     query = query.options(load_only(rel_view.key_column.name))
        # if rel.direction is MANYTOMANY:
        #     query = query.filter(
        #         rel.secondaryjoin
        #     )
        # elif rel.direction is MANYTOONE or rel.direction is ONETOMANY:
        #     query = query.join(
        #         relationship.instrumented
        #     )
        # else:
        #     raise HTTPError('Unknown relationships direction, "{}".'.format(
        #         rel.direction.name
        #     ))
        # query = query.filter(obj_id == rel.primaryjoin.right)
        #
        # return query

    def related_query(self, obj_id, relationship, full_object=True):
        """Construct query for related objects.

        Parameters:
            obj_id (str): id of an item in this view's collection.

            relationship: the relationship object to get related objects from.
                This can be a RelationshipProperty or AssociationProxy object.

            related_to (model class or None): the class the relationship is
                coming from. AssociationProxy relationships use this. It
                defaults to ``None``, which is interpreted as self.model.

            full_object (bool): if full_object is ``True``, query for all
                requested columns (probably to build resource objects). If
                full_object is False, only query for the key column (probably
                to build resource identifiers).

        Returns:
            sqlalchemy.orm.query.Query: query which will fetch related
            object(s).
        """
        if isinstance(relationship.obj, AssociationProxy):
            query = self.association_proxy_query(
                obj_id, relationship, full_object=full_object
            )
        else:
            query = self.standard_relationship_query(
                obj_id, relationship, full_object=full_object
            )
        return query

    def object_exists(self, obj_id):
        """Test if object with id obj_id exists.

        Args:
            obj_id (str): object id

        Returns:
            bool: True if object exists, False if not.
        """
        try:
            item = self.dbsession.query(
                self.model
            ).options(
                load_only(self.key_column.name)
            ).get(obj_id)
        except (sqlalchemy.exc.DataError, sqlalchemy.exc.StatementError):
            item = False
        return bool(item)

    def mapped_info_from_name(self, name, model=None):
        """Get the pyramid_jsonapi info dictionary for a mapped object.

        Parameters:
            name (str): name of object.

            model (sqlalchemy.ext.declarative.declarative_base): model to
                inspect. Defaults to self.model.

        """
        return sqlalchemy.inspect(model or self.model).all_orm_descriptors.get(
            name
        ).info.get('pyramid_jsonapi', {})

    def serialise_resource_identifier(self, obj_id):
        """Return a resource identifier dictionary for id "obj_id"

        """
        ret = {
            'type': self.collection_name,
            'id': str(obj_id)
        }

        for callback in self.callbacks['after_serialise_identifier']:
            ret = callback(self, ret)

        return ret

    def serialise_db_item(
            self, item,
            included, include_path=None,
    ):
        """Serialise an individual database item to JSON-API.

        Arguments:
            item: item to serialise.

        Keyword Arguments:
            included (dict): dictionary to be filled with included resource
                objects.
            include_path (list): list tracking current include path for
                recursive calls.

        Returns:
            jsonapi.Resource:
        """

        include_path = include_path or []

        # Item's id and type are required at the top level of json-api
        # objects.
        # The item's id.
        item_id = self.id_col(item)
        # JSON API type.
        item_url = self.request.route_url(
            self.api.endpoint_data.make_route_name(self.collection_name, suffix='item'),
            **{'id': item_id}
        )

        resource_json = pyramid_jsonapi.jsonapi.Resource(self)
        resource_json.id = str(item_id)
        resource_json.attributes = {
            key: getattr(item, key)
            for key in self.requested_attributes.keys()
            if self.mapped_info_from_name(key).get('visible', True)
        }
        resource_json.links = {'self': item_url}

        rels = {}
        for key, rel in self.relationships.items():
            is_included = False
            if '.'.join(include_path + [key]) in self.requested_include_names():
                is_included = True
            if key not in self.requested_relationships and not is_included:
                continue
            if not self.mapped_info_from_name(key).get('visible', True):
                continue

            rel_dict = {
                'data': None,
                'links': {
                    'self': '{}/relationships/{}'.format(item_url, key),
                    'related': '{}/{}'.format(item_url, key)
                },
                'meta': {
                    'direction': rel.direction.name,
                    'results': {}
                }
            }
            rel_view = self.view_instance(rel.tgt_class)

            query = self.related_query(item_id, rel, full_object=is_included)

            many = rel.direction is ONETOMANY or rel.direction is MANYTOMANY
            if many:
                limit = self.related_limit(rel)
                rel_dict['meta']['results']['limit'] = limit
                query = query.limit(limit)

            data = []
            ritems = query.all()
            if not many and len(ritems) > 1:
                raise HTTPInternalServerError("Multiple results for TOONE relationship.")

            for ritem in ritems:
                data.append(
                    rel_view.serialise_resource_identifier(
                        self.id_col(ritem)
                    )
                )
                if is_included:
                    included[
                        (rel_view.collection_name, self.id_col(ritem))
                    ] = rel_view.serialise_db_item(
                        ritem,
                        included, include_path + [key]
                    )
            if many:
                rel_dict['meta']['results']['available'] = query.count()
                rel_dict['meta']['results']['returned'] = len(data)
                rel_dict['data'] = data
            else:
                if data:
                    rel_dict['data'] = data[0]

            if key in self.requested_relationships:
                rels[key] = rel_dict

        resource_json.relationships = rels

        for callback in self.callbacks['after_serialise_object']:
            callback(self, resource_json)

        return resource_json.as_dict()

    @classmethod
    @functools.lru_cache()
    def collection_query_info(cls, request):
        """Return dictionary of information used during DB query.

        Args:
            request (pyramid.request): request object.

        Returns:
            dict: query info in the form::

                {
                    'page[limit]': maximum items per page,
                    'page[offset]': offset for current page (in items),
                    'sort': sort param from request,
                    '_sort': [
                        {
                            'key': sort key ('field' or 'relationship.field'),
                            'ascending': sort ascending or descending (bool)
                        },
                        ...
                    },
                    '_filters': {
                        filter_param_name: {
                            'colspec': list of columns split on '.',
                            'op': filter operator,
                            'value': value of filter param,
                        }
                    },
                    '_page': {
                        paging_param_name: value,
                        ...
                    }
                }

            Keys beginning with '_' are derived.
        """
        info = {}

        # Paging by limit and offset.
        # Use params 'page[limit]' and 'page[offset]' to comply with spec.
        info['page[limit]'] = min(
            cls.max_limit,
            int(request.params.get('page[limit]', cls.default_limit))
        )
        info['page[offset]'] = int(request.params.get('page[offset]', 0))

        # Sorting.
        # Use param 'sort' as per spec.
        # Split on '.' to allow sorting on columns of relationship tables:
        #   sort=name -> sort on the 'name' column.
        #   sort=owner.name -> sort on the 'name' column of the target table
        #     of the relationship 'owner'.
        # The default sort column is 'id'.
        sort_param = request.params.get('sort', cls.key_column.name)
        info['sort'] = sort_param

        # Break sort param down into components and store in _sort.
        info['_sort'] = []
        for sort_key in sort_param.split(','):
            key_info = {}
            # Check to see if it starts with '-', which indicates a reverse
            # sort.
            ascending = True
            if sort_key.startswith('-'):
                ascending = False
                sort_key = sort_key[1:]
            key_info['key'] = sort_key
            key_info['ascending'] = ascending
            info['_sort'].append(key_info)

        # Find all parametrised parameters ( :) )
        info['_filters'] = {}
        info['_page'] = {}
        for param in request.params.keys():
            match = re.match(r'(.*?)\[(.*?)\]', param)
            if not match:
                continue
            val = request.params.get(param)

            # Filtering.
            # Use 'filter[<condition>]' param.
            # Format:
            #   filter[<column_spec>:<operator>] = <value>
            #   where:
            #     <column_spec> is either:
            #       <column_name> for an attribute, or
            #       <relationship_name>.<column_name> for a relationship.
            # Examples:
            #   filter[name:eq]=Fred
            #      would find all objects with a 'name' attribute of 'Fred'
            #   filter[author.name:eq]=Fred
            #      would find all objects where the relationship author pointed
            #      to an object with 'name' 'Fred'
            #
            # Find all the filters.
            if match.group(1) == 'filter':
                colspec = match.group(2)
                operator = 'eq'
                try:
                    colspec, operator = colspec.split(':')
                except ValueError:
                    pass
                colspec = colspec.split('.')
                info['_filters'][param] = {
                    'colspec': colspec,
                    'op': operator,
                    'value': val
                }

            # Paging.
            elif match.group(1) == 'page':
                info['_page'][match.group(2)] = val

        return info

    def pagination_links(self, count=0):
        """Return a dictionary of pagination links.

        Args:
            count (int): total number of results available.

        Returns:
            dict: dictionary of named links.
        """
        links = {}
        req = self.request
        route_name = req.matched_route.name
        qinfo = self.collection_query_info(req)
        _query = {'page[{}]'.format(k): v for k, v in qinfo['_page'].items()}
        _query['sort'] = qinfo['sort']
        for filtr in sorted(qinfo['_filters']):
            _query[filtr] = qinfo['_filters'][filtr]['value']

        # First link.
        _query['page[offset]'] = 0
        links['first'] = req.route_url(
            route_name, _query=_query, **req.matchdict
        )

        # Next link.
        next_offset = qinfo['page[offset]'] + qinfo['page[limit]']
        if count is None or next_offset < count:
            _query['page[offset]'] = next_offset
            links['next'] = req.route_url(
                route_name, _query=_query, **req.matchdict
            )

        # Previous link.
        if qinfo['page[offset]'] > 0:
            prev_offset = qinfo['page[offset]'] - qinfo['page[limit]']
            if prev_offset < 0:
                prev_offset = 0
            _query['page[offset]'] = prev_offset
            links['prev'] = req.route_url(
                route_name, _query=_query, **req.matchdict
            )

        # Last link.
        if count is not None:
            _query['page[offset]'] = (
                max((count - 1), 0) //
                qinfo['page[limit]']
            ) * qinfo['page[limit]']
            links['last'] = req.route_url(
                route_name, _query=_query, **req.matchdict
            )
        return links

    @property
    def allowed_fields(self):
        """Set of fields to which current action is allowed.

        Returns:
            set: set of allowed field names.
        """
        return set(self.fields)

    def allowed_object(self, obj):  # pylint:disable=no-self-use,unused-argument
        """Whether or not current action is allowed on object.

        Returns:
            bool:
        """
        return True

    @property
    @functools.lru_cache()
    def requested_field_names(self):
        """Get the sparse field names from request.

        **Query Parameters**

            **fields[<collection>]:** comma separated list of fields
            (attributes or relationships) to include in data.

        Returns:
            set: set of field names.
        """
        param = self.request.params.get(
            'fields[{}]'.format(self.collection_name)
        )
        if param is None:
            return set(self.attributes.keys()).union(
                self.hybrid_attributes.keys()
            ).union(
                self.relationships.keys()
            )
        elif param == '':
            return set()
        return set(param.split(','))

    @property
    def requested_attributes(self):
        """Return a dictionary of attributes.

        **Query Parameters**

            **fields[<collection>]:** comma separated list of fields
            (attributes or relationships) to include in data.

        Returns:
            dict: dict in the form:

                .. parsed-literal::

                    {
                        <colname>: <column_object>,
                        ...
                    }
        """
        return {
            k: v for k, v in itertools.chain(
                self.attributes.items(), self.hybrid_attributes.items()
            )
            if k in self.requested_field_names
        }

    @property
    def requested_relationships(self):
        """Return a dictionary of relationships.

        **Query Parameters**

            **fields[<collection>]:** comma separated list of fields
            (attributes or relationships) to include in data.

        Returns:
            dict: dict in the form:

                .. parsed-literal::

                    {
                        <relname>: <relationship_object>,
                        ...
                    }
        """
        return {
            k: v for k, v in self.relationships.items()
            if k in self.requested_field_names
        }

    @property
    def requested_fields(self):
        """Union of attributes and relationships.

        **Query Parameters**

            **fields[<collection>]:** comma separated list of fields
            (attributes or relationships) to include in data.

        Returns:
            dict: dict in the form:

                .. parsed-literal::

                    {
                        <colname>: <column_object>,
                        ...
                        <relname>: <relationship_object>,
                        ...
                    }

        """
        ret = self.requested_attributes
        ret.update(
            self.requested_relationships
        )
        return ret

    @property
    def allowed_requested_relationships_local_columns(self):  # pylint:disable=invalid-name
        """Finds all the local columns for allowed MANYTOONE relationships.

        Returns:
            dict: local columns indexed by column name.
        """
        rels = {}
        for k, rel in self.requested_relationships.items():
            if isinstance(rel.obj, RelationshipProperty) and rel.direction is MANYTOONE and k in self.allowed_fields:
                for pair in rel.obj.local_remote_pairs:
                    rels[pair[0].name] = pair[0]
        return rels

    @property
    def allowed_requested_query_columns(self):
        """All columns required in query to fetch allowed requested fields from
        db.

        Returns:
            dict: Union of allowed requested_attributes and
            allowed_requested_relationships_local_columns
        """
        ret = {
            k: v for k, v in self.requested_attributes.items()
            if k in self.allowed_fields and k not in self.hybrid_attributes
        }
        ret.update(
            self.allowed_requested_relationships_local_columns
        )
        return ret

    @functools.lru_cache()
    def requested_include_names(self):
        """Parse any 'include' param in http request.

        Returns:
            set: names of all requested includes.

        Default:
            set: names of all direct relationships of self.model.
        """
        inc = set()
        param = self.request.params.get('include')

        if param:
            for item in param.split(','):
                curname = []
                for name in item.split('.'):
                    curname.append(name)
                    inc.add('.'.join(curname))
        return inc

    @property
    def bad_include_paths(self):
        """Return a set of invalid 'include' parameters.

        **Query Parameters**

            **include:** comma separated list of related resources to include
            in the include section.

        Returns:
            set: set of requested include paths with no corresponding
            attribute.
        """
        param = self.request.params.get('include')
        bad = set()
        if param:
            for item in param.split(','):
                curname = []
                curview = self
                tainted = False
                for name in item.split('.'):
                    curname.append(name)
                    if tainted:
                        bad.add('.'.join(curname))
                    else:
                        if name in curview.relationships.keys():
                            curview = curview.view_instance(
                                curview.relationships[name].tgt_class
                            )
                        else:
                            tainted = True
                            bad.add('.'.join(curname))
        return bad

    @functools.lru_cache()
    def view_instance(self, model):
        """(memoised) get an instance of view class for model.

        Args:
            model (DeclarativeMeta): model class.

        Returns:
            class: subclass of CollectionViewBase providing view for ``model``.
        """
        return self.api.view_classes[model](self.request)

    @classmethod
    def append_callback_set(cls, set_name):
        """Append a named set of callbacks from ``callback_sets``.

        Args:
            set_name (str): key in ``callback_sets``.
        """
        for cb_name, callback in cls.callback_sets[set_name].items():
            cls.callbacks[cb_name].append(callback)

    def acso_after_serialise_object(view, obj):  # pylint:disable=no-self-argument
        """Standard callback altering object to take account of permissions.

        Args:
            obj (dict): the object immediately after serialisation.

        Returns:
            dict: the object, possibly with some fields removed, or meta
            information indicating permission was denied to the whole object.
        """
        if view.allowed_object(obj):
            # Remove any forbidden fields that have been added by other
            # callbacks. Those from the model won't have been added in the first
            # place.

            # Keep track so we can tell the caller which ones were forbidden.
            forbidden = set()
            for attr in ('attributes', 'relationships'):
                if hasattr(obj, attr):
                    new = {}
                    for name, val in getattr(obj, attr).items():
                        if name in view.allowed_fields:
                            new[name] = val
                        else:
                            forbidden.add(name)
                    setattr(obj, attr, new)
            # Now add all the forbidden fields from the model to the forbidden
            # list. They don't need to be removed from the serialised object
            # because they should not have been added in the first place.
            for field in view.requested_field_names:
                if field not in view.allowed_fields:
                    forbidden.add(field)
            if not hasattr(obj, 'meta'):
                obj.meta = {}
            obj.meta['forbidden_fields'] = list(forbidden)
        else:
            obj.meta = {
                'errors': [
                    {
                        'code': 403,
                        'title': 'Forbidden',
                        'detail': 'No permission to view {}/{}.'.format(
                            obj.type, obj.id
                        )
                    }
                ]
            }
        return obj

    def acso_after_get(view, ret):  # pylint:disable=unused-argument, no-self-argument, no-self-use
        """Standard callback throwing 403 (Forbidden) based on information in meta.

        Args:
            ret (jsonapi.Document): object which would have been returned from get().

        Returns:
            jsonapi.Document: the same object if an error has not been raised.

        Raises:
            HTTPForbidden
        """
        obj = ret
        errors = []
        try:
            errors = obj.meta['errors']
        except KeyError:
            return ret
        for error in errors:
            if error['code'] == 403:
                raise HTTPForbidden(error['detail'])
        return ret

    callback_sets = {
        'access_control_serialised_objects': {
            'after_serialise_object': acso_after_serialise_object,
            'after_get': acso_after_get
        }
    }<|MERGE_RESOLUTION|>--- conflicted
+++ resolved
@@ -118,13 +118,8 @@
                             self.request.matched_route.name,
                             self.request.current_route_path()
                         )
-<<<<<<< HEAD
-                        if isinstance(exc, HTTPError):
-                            if 400 <= exc.code < 500:  # pylint:disable=no-member
-=======
                         if hasattr(exc, 'code'):
                             if 400 <= int(exc.code) < 500:  # pylint:disable=no-member
->>>>>>> 90cec1a3
                                 raise HTTPBadRequest("Unexpected client error: {}".format(exc))
                         else:
                             raise HTTPInternalServerError("Unexpected server error.")

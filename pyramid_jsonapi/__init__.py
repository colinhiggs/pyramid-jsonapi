--- conflicted
+++ resolved
@@ -50,11 +50,8 @@
 import transaction
 
 import pyramid_jsonapi.endpoints
-<<<<<<< HEAD
 import pyramid_jsonapi.jsonapi
-=======
 import pyramid_jsonapi.metadata
->>>>>>> fb2c10c7
 
 ONETOMANY = sqlalchemy.orm.interfaces.ONETOMANY
 MANYTOMANY = sqlalchemy.orm.interfaces.MANYTOMANY
@@ -442,7 +439,6 @@
             self.request.response.content_type = 'application/vnd.api+json'
 
             # Update the dictionary with the reults of the wrapped method.
-<<<<<<< HEAD
             ret = (func(self, *args))  # pylint:disable=not-callable
             if ret:
                 # Include a self link unless the method is PATCH.
@@ -454,9 +450,9 @@
                         ret.links = selfie
 
                 # Potentially add some debug information.
-                if self.request.registry.settings.get(
+                if asbool(self.request.registry.settings.get(
                         'pyramid_jsonapi.debug.meta', 'false'
-                ) == 'true':
+                )):
                     debug = {
                         'accept_header': {
                             a: None for a in jsonapi_accepts
@@ -467,31 +463,6 @@
                         'includes': {
                             k: None for k in self.requested_include_names()
                         }
-=======
-            ret.update(func(self, *args))  # pylint:disable=not-callable
-
-            # Include a self link unless the method is PATCH.
-            if self.request.method != 'PATCH':
-                selfie = {'self': self.request.url}
-                if 'links' in ret:
-                    ret['links'].update(selfie)
-                else:
-                    ret['links'] = selfie
-
-            # Potentially add some debug information.
-            if asbool(self.request.registry.settings.get(
-                    'pyramid_jsonapi.debug.meta', 'false'
-            )):
-                debug = {
-                    'accept_header': {
-                        a: None for a in jsonapi_accepts
-                    },
-                    'qinfo_page':
-                        self.collection_query_info(self.request)['_page'],
-                    'atts': {k: None for k in self.attributes.keys()},
-                    'includes': {
-                        k: None for k in self.requested_include_names()
->>>>>>> fb2c10c7
                     }
                     ret.meta.update({'debug': debug})
                 return ret.as_dict()

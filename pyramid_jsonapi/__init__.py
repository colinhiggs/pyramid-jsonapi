"""Tools for constructing a JSON-API from sqlalchemy models in Pyramid."""

# pylint:disable=line-too-long

import copy
import functools
import importlib
import itertools
import json
import logging
import pkgutil
import re
import sys
import types
from collections import deque, Sequence, Mapping

import jsonschema
import pyramid
from pyramid.settings import asbool
from pyramid.view import (
    view_config,
    notfound_view_config,
    forbidden_view_config
)
from pyramid.renderers import JSON
from pyramid.httpexceptions import (
    exception_response,
    HTTPException,
    HTTPNotFound,
    HTTPForbidden,
    HTTPUnauthorized,
    HTTPClientError,
    HTTPBadRequest,
    HTTPConflict,
    HTTPUnsupportedMediaType,
    HTTPNotAcceptable,
    HTTPNotImplemented,
    HTTPError,
    HTTPFailedDependency,
    HTTPInternalServerError,
)
import sqlalchemy
from sqlalchemy.orm import load_only
from sqlalchemy.exc import DBAPIError
from sqlalchemy.orm.exc import MultipleResultsFound, NoResultFound
from sqlalchemy.orm.relationships import RelationshipProperty
from sqlalchemy.ext.declarative.api import DeclarativeMeta
from sqlalchemy.ext.hybrid import hybrid_property
from sqlalchemy.dialects.postgresql import JSONB
import transaction

import pyramid_jsonapi.endpoints
import pyramid_jsonapi.jsonapi
import pyramid_jsonapi.metadata

ONETOMANY = sqlalchemy.orm.interfaces.ONETOMANY
MANYTOMANY = sqlalchemy.orm.interfaces.MANYTOMANY
MANYTOONE = sqlalchemy.orm.interfaces.MANYTOONE


class PyramidJSONAPI():

    view_classes = {}

    def __init__(self, config, models, get_dbsession):
        self.config = config
        self.models = models
        self.get_dbsession = get_dbsession
        self.endpoint_data = pyramid_jsonapi.endpoints.EndpointData(config)
        pyramid_jsonapi.metadata.MetaData(self)
        self.filter_registry = FilterRegistry()
        self.schemas = None
        # Register standard supported filter operators
        for comparator_name in (
                '__eq__',
                '__ne__',
                'startswith',
                'endswith',
                'contains',
                '__lt__',
                '__gt__',
                '__le__',
                '__ge__'
        ):
            self.filter_registry.register(comparator_name)
        # Transform '%' to '*' for like and ilike
        for comparator_name in (
                'like',
                'ilike'
        ):
            self.filter_registry.register(
                comparator_name,
                value_transform=lambda val: re.sub(r'\*', '%', val)
            )
        # JSONB specific operators
        for comparator_name in (
                'contains',
                'contained_by',
                'has_all',
                'has_any',
                'has_key'
        ):
            self.filter_registry.register(
                comparator_name,
                column_type=JSONB
            )

        # Add schema if pyramid_jsonapi.schema_validation is not 'false'
        validation = True
        if self.config.registry.settings.get('pyramid_jsonapi.schema_validation') == 'false':
            validation = False
        if validation:
            schema_file = self.config.registry.settings.get(
                'pyramid_jsonapi.schema_file')
            if schema_file:
                with open(schema_file) as schema_f:
                    schema = json.loads(schema_f.read())
            else:
                schema = json.loads(
                    pkgutil.get_data(__name__,
                                     'schema/jsonapi-schema.json').decode('utf-8'))
            # POST uses full schema, may omit 'id'
            post_schema = copy.deepcopy(schema)
            post_schema['definitions']['resource']['required'].remove('id')
            self.schemas = {
                'full': schema,
                'post': post_schema
            }

    @staticmethod
    def error(exc, request):
        """Error method to return jsonapi compliant errors."""
        request.response.content_type = 'application/vnd.api+json'
        request.response.status_code = exc.code
        return {
            'errors': [
                {
                    'code': str(exc.code),
                    'detail': exc.detail,
                    'title': exc.title,
                }
            ]
        }

    def create_jsonapi(self, engine=None, test_data=None):
        """Auto-create jsonapi from module or iterable of sqlAlchemy models.

        Keyword Args:
            engine: a sqlalchemy.engine.Engine instance. Only required if using the
                debug view.
            test_data: a module with an ``add_to_db()`` method which will populate
                the database.
        """

        self.config.add_notfound_view(self.error, renderer='json')
        self.config.add_forbidden_view(self.error, renderer='json')
        self.config.add_view(self.error, context=HTTPError, renderer='json')

        # Build a list of declarative models to add as collections.
        if isinstance(self.models, types.ModuleType):
            model_list = []
            for attr in self.models.__dict__.values():
                if isinstance(attr, DeclarativeMeta):
                    try:
                        sqlalchemy.inspect(attr).primary_key
                    except sqlalchemy.exc.NoInspectionAvailable:
                        # Trying to inspect the declarative_base() raises this
                        # exception. We don't want to add it to the API.
                        continue
                    model_list.append(attr)
        else:
            model_list = list(self.models)

        settings = self.config.registry.settings

        # Add the debug endpoints if required.
        if asbool(settings.get('pyramid_jsonapi.debug.debug_endpoints', 'false')):
            DebugView.engine = engine or model_list[0].metadata.bind
            DebugView.metadata = model_list[0].metadata
            DebugView.test_data = test_data or importlib.import_module(
                settings.get('pyramid_jsonapi.debug.test_data_module',
                             'test_data'))
            self.config.add_route('debug', '/debug/{action}')
            self.config.add_view(
                DebugView,
                attr='drop',
                route_name='debug',
                match_param='action=drop',
                renderer='json'
            )
            self.config.add_view(
                DebugView,
                attr='populate',
                route_name='debug',
                match_param='action=populate',
                renderer='json'
            )
            self.config.add_view(
                DebugView,
                attr='reset',
                route_name='debug',
                match_param='action=reset',
                renderer='json'
            )

        # Loop through the models list. Create resource endpoints for these and
        # any relationships found.
        for model_class in model_list:
            self.create_resource(model_class)

    create_jsonapi_using_magic_and_pixie_dust = create_jsonapi  # pylint:disable=invalid-name

    def create_resource(self, model, collection_name=None, expose_fields=None):
        """Produce a set of resource endpoints.

        Arguments:
            model: a model class derived from DeclarativeMeta.

        Keyword Args:
            collection_name: string name of collection. Passed through to
                ``collection_view_factory()``
            expose_fields: set of field names to be exposed. Passed through to
                ``collection_view_factory()``
        """

        # Find the primary key column from the model and use as 'id_col_name'
        try:
            keycols = sqlalchemy.inspect(model).primary_key
        except sqlalchemy.exc.NoInspectionAvailable:
            # Trying to inspect the declarative_base() raises this exception. We
            # don't want to add it to the API.
            return
        # Only deal with one primary key column.
        if len(keycols) > 1:
            raise Exception(
                'Model {} has more than one primary key.'.format(
                    model.__name__
                )
            )

        if not hasattr(model, '__pyramid_jsonapi__'):
            model.__pyramid_jsonapi__ = {}
        if 'id_col_name' not in model.__pyramid_jsonapi__:
            model.__pyramid_jsonapi__['id_col_name'] = keycols[0].name

        # Create a view class for use in the various add_view() calls below.
        view = self.collection_view_factory(model,
                                            collection_name or
                                            getattr(
                                                model, '__pyramid_jsonapi__', {}
                                            ).get('collection_name') or
                                            sqlalchemy.inspect(model).tables[-1].name,
                                            expose_fields=expose_fields)

        self.view_classes[model] = view

        settings = self.config.registry.settings
        view.default_limit =\
            int(settings.get('pyramid_jsonapi.paging.default_limit', 10))
        view.max_limit =\
            int(settings.get('pyramid_jsonapi.paging.max_limit', 100))

        self.endpoint_data.add_routes_views(view)

    def collection_view_factory(self, model, collection_name=None, expose_fields=None):
        """Build a class to handle requests for model.

        Arguments:
            model: a model class derived from DeclarativeMeta.

        Keyword Args:
            collection_name: string name of collection.
            expose_fields: set of field names to expose.
        """

        class_attrs = {}
        class_attrs['config'] = self.config
        class_attrs['model'] = model
        class_attrs['key_column'] = sqlalchemy.inspect(model).primary_key[0]
        class_attrs['collection_name'] = collection_name or model.__tablename__
        class_attrs['get_dbsession'] = self.get_dbsession
        class_attrs['endpoint_data'] = self.endpoint_data
        class_attrs['view_classes'] = self.view_classes

        class_attrs['exposed_fields'] = expose_fields
        # atts is ordinary attributes of the model.
        # hybrid_atts is any hybrid attributes defined.
        # fields is atts + hybrid_atts + relationships
        atts = {}
        hybrid_atts = {}
        fields = {}
        for key, col in sqlalchemy.inspect(model).mapper.columns.items():
            if key == class_attrs['key_column'].name or col.foreign_keys:
                continue
            if expose_fields is None or key in expose_fields:
                atts[key] = col
                fields[key] = col
        class_attrs['attributes'] = atts
        for item in sqlalchemy.inspect(model).all_orm_descriptors:
            if isinstance(item, hybrid_property):
                if expose_fields is None or item.__name__ in expose_fields:
                    hybrid_atts[item.__name__] = item
                    fields[item.__name__] = item
        class_attrs['hybrid_attributes'] = hybrid_atts
        rels = {}
        for key, rel in sqlalchemy.inspect(model).mapper.relationships.items():
            if expose_fields is None or key in expose_fields:
                rels[key] = rel
        class_attrs['relationships'] = rels
        fields.update(rels)
        class_attrs['fields'] = fields
        class_attrs['filter_registry'] = self.filter_registry

        # All callbacks have the current view as the first argument. The comments
        # below detail subsequent args.
        class_attrs['callbacks'] = {
            'after_serialise_identifier': deque(),  # args: identifier(dict)
            'after_serialise_object': deque(),      # args: object(dict)
            'after_get': deque(),                   # args: document(dict)
            'before_patch': deque(),                # args: partial_object(dict)
            'before_delete': deque(),               # args: item(sqlalchemy)
            'after_collection_get': deque(),        # args: document(dict)
            'before_collection_post': deque(),      # args: object(dict)
            'after_related_get': deque(),           # args: document(dict)
            'after_relationships_get': deque(),     # args: document(dict)
            'before_relationships_post': deque(),   # args: object(dict)
            'before_relationships_patch': deque(),  # args: partial_object(dict)
            'before_relationships_delete':
                deque(),                            # args: parent_item(sqlalchemy)
        }

        if self.schemas:
            class_attrs['schemas'] = {'api': self.schemas}

        return type(
            'CollectionView<{}>'.format(collection_name),
            (CollectionViewBase, ),
            class_attrs
        )

    def append_callback_set_to_all_views(self, set_name):  # pylint:disable=invalid-name
        """Append a named set of callbacks to all view classes.

        Args:
            set_name (str): key in ``callback_sets``.
        """
        for view_class in self.view_classes.values():
            view_class.append_callback_set(set_name)


class CollectionViewBase:
    """Base class for all view classes.

    Arguments:
        request (pyramid.request): passed by framework.
    """

    # Define class attributes
    # Callable attributes use lambda to keep pylint happy
    attributes = None
    callbacks = None
    config = None
    collection_name = None
    default_limit = None
    endpoint_data = None
    exposed_fields = None
    fields = None
    filter_registry = None
    get_dbsession = lambda: None
    hybrid_attributes = None
    key_column = None
    max_limit = None
    model = lambda: None
    request = None
    relationships = None
    view_classes = None
    schemas = None

    def __init__(self, request):
        self.request = request
        self.views = {}

    @staticmethod
    def id_col(item):
        return getattr(item, item.__pyramid_jsonapi__['id_col_name'])

    def jsonapi_view(func):  # pylint: disable=no-self-argument
        """Decorator for view functions. Adds jsonapi boilerplate."""
        @functools.wraps(func)
        def new_func(self, *args):
            """jsonapi boilerplate function to wrap decorated functions."""
            # Spec says to reject (with 415) any request with media type
            # params.
            if len(self.request.headers.get('content-type', '').split(';')) > 1:
                raise HTTPUnsupportedMediaType(
                    'Media Type parameters not allowed by JSONAPI ' +
                    'spec (http://jsonapi.org/format).'
                )

            # Spec says throw 406 Not Acceptable if Accept header has no
            # application/vnd.api+json entry without parameters.
            accepts = re.split(
                r',\s*',
                self.request.headers.get('accept', '')
            )
            jsonapi_accepts = {
                a for a in accepts
                if a.startswith('application/vnd.api')
            }
            if jsonapi_accepts and\
                    'application/vnd.api+json' not in jsonapi_accepts:
                raise HTTPNotAcceptable(
                    'application/vnd.api+json must appear with no ' +
                    'parameters in Accepts header ' +
                    '(http://jsonapi.org/format).'
                )

            if self.schemas:
                # Validate request JSON against the JSONAPI jsonschema
                if self.request.content_length and self.request.method != 'PATCH':
                    try:
                        jsonschema.validate(
                            self.request.json_body,
                            self.schemas['api']['post']
                        )
                    except jsonschema.exceptions.ValidationError as exc:
                        raise HTTPBadRequest(exc.message)

            # Spec says throw BadRequest if any include paths reference non
            # existent attributes or relationships.
            if self.bad_include_paths:
                raise HTTPBadRequest(
                    "Bad include paths {}".format(
                        self.bad_include_paths
                    )
                )

            # Spec says set Content-Type to application/vnd.api+json.
            self.request.response.content_type = 'application/vnd.api+json'

            # Update the dictionary with the reults of the wrapped method.
            ret = (func(self, *args))  # pylint:disable=not-callable
            if ret:
                # Include a self link unless the method is PATCH.
                if self.request.method != 'PATCH':
                    selfie = {'self': self.request.url}
                    if hasattr(ret, 'links'):
                        ret.links.update(selfie)
                    else:
                        ret.links = selfie

                # Potentially add some debug information.
                if asbool(self.request.registry.settings.get(
                        'pyramid_jsonapi.debug.meta', 'false'
                )):
                    debug = {
                        'accept_header': {
                            a: None for a in jsonapi_accepts
                        },
                        'qinfo_page':
                            self.collection_query_info(self.request)['_page'],
                        'atts': {k: None for k in self.attributes.keys()},
                        'includes': {
                            k: None for k in self.requested_include_names()
                        }
                    }
                    ret.meta.update({'debug': debug})
                return ret.as_dict()
            else:
                return {}
        return new_func

    @jsonapi_view
    def get(self):
        """Handle GET request for a single item.

        Get a single item from the collection, referenced by id.

        **URL (matchdict) Parameters**

            **id** (*str*): resource id

        Returns:
            jsonapi.Document: in the form:

            .. parsed-literal::

                {
                    "data": { resource object },
                    "links": {
                        "self": self url,
                        maybe other links...
                    },
                    "meta": { jsonapi specific information }
                }

        Raises:
            HTTPNotFound

        Example:

            Get person 1:

            .. parsed-literal::

                http GET http://localhost:6543/people/1
        """
        ret = self.single_return(
            self.single_item_query,
            'No id {} in collection {}'.format(
                self.request.matchdict['id'],
                self.collection_name
            )
        )
        for callback in self.callbacks['after_get']:
            ret = callback(self, ret)
        return ret

    @jsonapi_view
    def patch(self):
        """Handle PATCH request for a single item.

        Update an existing item from a partially defined representation.

        **URL (matchdict) Parameters**

            **id** (*str*): resource id

        **Request Body**

            **Partial resource object** (*json*)

        Returns:
            jsonapi.Document: in the form:

            .. parsed-literal::

                {
                    'meta': {
                        'updated': [
                            <attribute_name>,
                            <attribute_name>
                        ]
                    }
                }

        Raises:
            HTTPNotFound

        Todo:
            Currently does not deal with relationships.

        Example:
            PATCH person 1, changing name to alicia:

            .. parsed-literal::

                http PATCH http://localhost:6543/people/1 data:='
                {
                    "type":"people", "id": "1",
                    "attributes": {
                        "name": "alicia"
                    }
                }' Content-Type:application/vnd.api+json

            Change the author of posts/1 to people/2:

            .. parsed-literal::

                http PATCH http://localhost:6543/posts/1 data:='
                {
                    "type":"posts", "id": "1",
                    "relationships": {
                        "author": {"type": "people", "id": "2"}
                    }
                }' Content-Type:application/vnd.api+json

            Set the comments on posts/1 to be [comments/4, comments/5]:

            .. parsed-literal::

                http PATCH http://localhost:6543/posts/1 data:='
                {
                    "type":"posts", "id": "1",
                    "relationships": {
                        "comments": [
                            {"type": "comments", "id": "4"},
                            {"type": "comments", "id": "5"}
                        ]
                    }
                }' Content-Type:application/vnd.api+json
        """
        if not self.object_exists(self.request.matchdict['id']):
            raise HTTPNotFound(
                'Cannot PATCH a non existent resource ({}/{})'.format(
                    self.collection_name, self.request.matchdict['id']
                )
            )
        db_session = self.get_dbsession()
        try:
            data = self.request.json_body['data']
        except KeyError:
            raise HTTPBadRequest('data attribute required in PATCHes.')
        req_id = self.request.matchdict['id']
        data_id = data.get('id')
        if self.collection_name != data.get('type'):
            raise HTTPConflict(
                'JSON type ({}) does not match URL type ({}).'.format(
                    data.get('type'), self.collection_name
                )
            )
        if data_id != req_id:
            raise HTTPConflict(
                'JSON id ({}) does not match URL id ({}).'.format(
                    data_id, req_id
                )
            )
        for callback in self.callbacks['before_patch']:
            data = callback(self, data)
        atts = {}
        hybrid_atts = {}
        for key, value in data.get('attributes', {}).items():
            if key in self.attributes:
                atts[key] = value
            elif key in self.hybrid_attributes:
                hybrid_atts[key] = value
            else:
                raise HTTPNotFound(
                    'Collection {} has no attribute {}'.format(
                        self.collection_name, key
                    )
                )
        atts[self.key_column.name] = req_id
        item = db_session.merge(self.model(**atts))
        for att, value in hybrid_atts.items():
            try:
                setattr(item, att, value)
            except AttributeError:
                raise HTTPConflict(
                    'Attribute {} is read only.'.format(
                        att
                    )
                )

        rels = data.get('relationships', {})
        for relname, reldict in rels.items():
            if relname not in self.relationships:
                raise HTTPNotFound(
                    'Collection {} has no relationship {}'.format(
                        self.collection_name, relname
                    )
                )
            rel = self.relationships[relname]
            rel_class = rel.mapper.class_
            rel_view = self.view_instance(rel_class)
            try:
                data = reldict['data']
            except KeyError:
                raise HTTPBadRequest(
                    "Relationship '{}' has no 'data' member.".format(relname)
                )
            except:
                raise HTTPBadRequest(
                    "Relationship '{}' is not a dictionary with a data member.".format(relname)
                )
            if data is None:
                setattr(item, relname, None)
            elif isinstance(data, dict):
                if data.get('type') != rel_view.collection_name:
                    raise HTTPConflict(
                        'Type {} does not match relationship type {}'.format(
                            data.get('type', None), rel_view.collection_name
                        )
                    )
                if data.get('id') is None:
                    raise HTTPBadRequest(
                        'An id is required in a resource identifier.'
                    )
                rel_item = db_session.query(
                    rel_class
                ).options(
                    load_only(rel_view.key_column.name)
                ).get(data['id'])
                if not rel_item:
                    raise HTTPNotFound('{}/{} not found'.format(
                        rel_view.collection_name, data['id']
                    ))
                setattr(item, relname, rel_item)
            elif isinstance(data, list):
                rel_items = []
                for res_ident in data:
                    rel_item = db_session.query(
                        rel_class
                    ).options(
                        load_only(rel_view.key_column.name)
                    ).get(res_ident['id'])
                    if not rel_item:
                        raise HTTPNotFound('{}/{} not found'.format(
                            rel_view.collection_name, res_ident['id']
                        ))
                    rel_items.append(rel_item)
                setattr(item, relname, rel_items)

        db_session.flush()
        doc = pyramid_jsonapi.jsonapi.Document()
        doc.meta = {
            'updated': {
                'attributes': [
                    att for att in atts
                    if att != self.key_column.name
                ],
                'relationships': [r for r in rels]
            }
        }
        # if an update is successful ... the server
        # responds only with top-level meta data
        doc.filter_keys = {'meta': {}}
        return doc

    @jsonapi_view
    def delete(self):
        """Handle DELETE request for single item.

        Delete the referenced item from the collection.

        **URL (matchdict) Parameters**

            **id** (*str*): resource id

        Returns:
            jsonapi.Document: Resource Identifier for deleted object.

        Raises:
            HTTPFailedDependency: if collection/id does not exist

        Example:
            delete person 1:

            .. parsed-literal::

                http DELETE http://localhost:6543/people/1
        """

        db_session = self.get_dbsession()
        doc = pyramid_jsonapi.jsonapi.Document()
        try:
            item = db_session.query(
                self.model
            ).options(
                load_only(self.key_column.name)
            ).get(
                self.request.matchdict['id']
            )
        except sqlalchemy.exc.DataError:
            raise HTTPNotFound(
                'Cannot DELETE a non existent resource ({}/{})'.format(
                    self.collection_name, self.request.matchdict['id']
                )
            )

        if item:
            for callback in self.callbacks['before_delete']:
                callback(self, item)
            try:
                db_session.delete(item)
                db_session.flush()
            except sqlalchemy.exc.IntegrityError as exc:
                raise HTTPFailedDependency(str(exc))
            doc.update({
                'data': self.serialise_resource_identifier(
                    self.request.matchdict['id']
                )})
            return doc

        else:
            raise HTTPNotFound(
                'Cannot DELETE a non existent resource ({}/{})'.format(
                    self.collection_name, self.request.matchdict['id']
                )
            )

    @jsonapi_view
    def collection_get(self):
        """Handle GET requests for the collection.

        Get a set of items from the collection, possibly matching search/filter
        parameters. Optionally sort the results, page them, return only certain
        fields, and include related resources.

        **Query Parameters**

            **include:** comma separated list of related resources to include
            in the include section.

            **fields[<collection>]:** comma separated list of fields
            (attributes or relationships) to include in data.

            **sort:** comma separated list of sort keys.

            **page[limit]:** number of results to return per page.

            **page[offset]:** starting index for current page.

            **filter[<attribute>:<op>]:** filter operation.

        Returns:
            jsonapi.Document: in the form:

            .. parsed-literal::

                {
                    "data": [ list of resource objects ],
                    "links": { links object },
                    "include": [ optional list of included resource objects ],
                    "meta": { implementation specific information }
                }

        Raises:
            HTTPBadRequest

        Examples:
            Get up to default page limit people resources:

            .. parsed-literal::

                http GET http://localhost:6543/people

            Get the second page of two people, reverse sorted by name and
            include the related posts as included documents:

            .. parsed-literal::

                http GET http://localhost:6543/people?page[limit]=2&page[offset]=2&sort=-name&include=posts
        """
        db_session = self.get_dbsession()

        # Set up the query
        query = db_session.query(
            self.model
        ).options(
            load_only(*self.allowed_requested_query_columns.keys())
        )
        query = self.query_add_sorting(query)
        query = self.query_add_filtering(query)
        qinfo = self.collection_query_info(self.request)
        try:
            count = query.count()
        except sqlalchemy.exc.ProgrammingError:
            raise HTTPInternalServerError(
                'An error occurred querying the database. Server logs may have details.'
            )
        query = query.offset(qinfo['page[offset]'])
        query = query.limit(qinfo['page[limit]'])

        ret = self.collection_return(query, count=count)

        # Alter return dict with any callbacks.
        for callback in self.callbacks['after_collection_get']:
            ret = callback(self, ret)
        return ret

    @jsonapi_view
    def collection_post(self):
        """Handle POST requests for the collection.

        Create a new object in collection.

        **Request Body**

            **resource object** (*json*) in the form:

            .. parsed-literal::

                {
                    "data": { resource object }
                }

        Returns:
            jsonapi.Document: in the form:

            .. parsed-literal::

                {
                    "data": { resource object },
                    "links": {
                        "self": self url,
                        maybe other links...
                    },
                    "meta": { jsonapi specific information }
                }

        Raises:
            HTTPForbidden: if an id is presented in "data" and client ids are
            not supported.

            HTTPConflict: if type is not present or is different from the
            collection name.

            HTTPNotFound: if a non existent relationship is referenced in the
            supplied resource object.

            HTTPConflict: if creating the object would break a database
            constraint (most commonly if an id is supplied by the client and
            an item with that id already exists).

            HTTPBadRequest: if the request is malformed in some other way.

        Examples:
            Create a new person with name 'monty' and let the server pick the
            id:

            .. parsed-literal::

                http POST http://localhost:6543/people data:='
                {
                    "type":"people",
                    "attributes": {
                        "name": "monty"
                    }
                }' Content-Type:application/vnd.api+json
        """
        db_session = self.get_dbsession()
        try:
            data = self.request.json_body['data']
        except KeyError:
            raise HTTPBadRequest('data attribute required in POSTs.')

        # Alter data with any callbacks.
        for callback in self.callbacks['before_collection_post']:
            data = callback(self, data)

        # Check to see if we're allowing client ids
        if not asbool(self.request.registry.settings.get(
                'pyramid_jsonapi.allow_client_ids',
                'false')) and 'id' in data:
            raise HTTPForbidden('Client generated ids are not supported.')
        # Type should be correct or raise 409 Conflict
        datatype = data.get('type')
        if datatype != self.collection_name:
            raise HTTPConflict("Unsupported type '{}'".format(datatype))
        try:
            atts = data['attributes']
        except KeyError:
            atts = {}
        if 'id' in data:
            atts[self.model.__pyramid_jsonapi__['id_col_name']] = data['id']
        item = self.model(**atts)
        mapper = sqlalchemy.inspect(self.model).mapper
        with db_session.no_autoflush:
            for relname, reldict in data.get('relationships', {}).items():
                try:
                    reldata = reldict['data']
                except KeyError:
                    raise HTTPBadRequest(
                        'relationships within POST must have data member'
                    )
                try:
                    rel = mapper.relationships[relname]
                except KeyError:
                    raise HTTPNotFound(
                        'No relationship {} in collection {}'.format(
                            relname,
                            self.collection_name
                        )
                    )
                rel_class = rel.mapper.class_
                rel_type = self.view_classes[rel_class].collection_name
                if rel.direction is ONETOMANY or rel.direction is MANYTOMANY:
                    # reldata should be a list/array
                    if not isinstance(reldata, Sequence) or isinstance(reldata, str):
                        raise HTTPBadRequest(
                            'Relationship data should be an array for TOMANY relationships.'
                        )
                    rel_items = []
                    for rel_identifier in reldata:
                        if rel_identifier.get('type') != rel_type:
                            raise HTTPConflict(
                                'Relationship identifier has type {} and should be {}'.format(
                                    rel_identifier.get('type'), rel_type
                                )
                            )
                        try:
                            rid_id = rel_identifier['id']
                        except KeyError:
                            raise HTTPBadRequest(
                                'Relationship identifier must have an id member'
                            )
                        rel_items.append(db_session.query(rel_class).get(rid_id))
                    setattr(item, relname, rel_items)
                else:
                    try:
                        related_id = reldata['id']
                    except Exception:
                        raise HTTPBadRequest(
                            'No id member in relationship data.'
                        )
                    setattr(
                        item,
                        relname,
                        db_session.query(rel_class).get(related_id)
                    )
        try:
            db_session.add(item)
            db_session.flush()
        except sqlalchemy.exc.IntegrityError as exc:
            raise HTTPConflict(exc.args[0])
        self.request.response.status_code = 201
        self.request.response.headers['Location'] = self.request.route_url(
            self.endpoint_data.make_route_name(self.collection_name, suffix='item'),
            **{'id': self.id_col(item)}
        )
        doc = pyramid_jsonapi.jsonapi.Document()
        doc.update({'data': self.serialise_db_item(item, {})})
        return doc

    @jsonapi_view
    def related_get(self):
        """Handle GET requests for related URLs.

        Get object(s) related to a specified object.

        **URL (matchdict) Parameters**

            **id** (*str*): resource id
            **relname** (*str*): relationship name

        **Query Parameters**
            **sort:** comma separated list of sort keys.

            **filter[<attribute>:<op>]:** filter operation.

        Returns:
            jsonapi.Document: in the form:

            For a TOONE relationship (return one object):

            .. parsed-literal::

                {
                    "data": { resource object },
                    "links": {
                        "self": self url,
                        maybe other links...
                    },
                    "meta": { jsonapi specific information }
                }

            For a TOMANY relationship (return multiple objects):

            .. parsed-literal::

                {
                    "data": [ { resource object }, ... ]
                    "links": {
                        "self": self url,
                        maybe other links...
                    },
                    "meta": { jsonapi specific information }
                }

        Raises:
            HTTPNotFound: if `relname` is not found as a relationship.

            HTTPBadRequest: if a bad filter is used.

        Examples:
            Get the author of post 1:

            .. parsed-literal::

                http GET http://localhost:6543/posts/1/author
        """
        obj_id = self.request.matchdict['id']
        relname = self.request.matchdict['relationship']
        mapper = sqlalchemy.inspect(self.model).mapper
        try:
            rel = mapper.relationships[relname]
        except KeyError:
            raise HTTPNotFound('No relationship {} in collection {}'.format(
                relname,
                self.collection_name
            ))
        rel_class = rel.mapper.class_
        rel_view = self.view_instance(rel_class)

        # Check that the original resource exists.
        if not self.object_exists(obj_id):
            raise HTTPNotFound('Object {} not found in collection {}'.format(
                obj_id,
                self.collection_name
            ))

        # Set up the query
        query = self.related_query(obj_id, rel)

        if rel.direction is ONETOMANY or rel.direction is MANYTOMANY:
            query = rel_view.query_add_sorting(query)
            query = rel_view.query_add_filtering(query)
            qinfo = rel_view.collection_query_info(self.request)
            try:
                count = query.count()
            except sqlalchemy.exc.ProgrammingError:
                raise HTTPInternalServerError(
                    'An error occurred querying the database. Server logs may have details.'
                )
            query = query.offset(qinfo['page[offset]'])
            query = query.limit(qinfo['page[limit]'])
            ret = rel_view.collection_return(query, count=count)
        else:
            ret = rel_view.single_return(query)

        # Alter return dict with any callbacks.
        for callback in self.callbacks['after_related_get']:
            ret = callback(self, ret)
        return ret

    @jsonapi_view
    def relationships_get(self):
        """Handle GET requests for relationships URLs.

        Get object identifiers for items referred to by a relationship.

        **URL (matchdict) Parameters**

            **id** (*str*): resource id
            **relname** (*str*): relationship name

        **Query Parameters**
            **sort:** comma separated list of sort keys.

            **filter[<attribute>:<op>]:** filter operation.

        Returns:
            jsonapi.Document: in the form:

            For a TOONE relationship (return one identifier):

            .. parsed-literal::

                {
                    "data": { resource identifier },
                    "links": {
                        "self": self url,
                        maybe other links...
                    },
                    "meta": { jsonapi specific information }
                }

            For a TOMANY relationship (return multiple identifiers):

            .. parsed-literal::

                {
                    "data": [ { resource identifier }, ... ]
                    "links": {
                        "self": self url,
                        maybe other links...
                    },
                    "meta": { jsonapi specific information }
                }

        Raises:
            HTTPBadRequest: if a bad filter is used.

        Examples:
            Get an identifer for the author of post 1:

            .. parsed-literal::

                http GET http://localhost:6543/posts/1/relationships/author
        """
        obj_id = self.request.matchdict['id']
        relname = self.request.matchdict['relationship']
        mapper = sqlalchemy.inspect(self.model).mapper
        try:
            rel = mapper.relationships[relname]
        except KeyError:
            raise HTTPNotFound('No relationship {} in collection {}'.format(
                relname,
                self.collection_name
            ))
        rel_class = rel.mapper.class_
        rel_view = self.view_instance(rel_class)

        # Check that the original resource exists.
        if not self.object_exists(obj_id):
            raise HTTPNotFound('Object {} not found in collection {}'.format(
                obj_id,
                self.collection_name
            ))

        # Set up the query
        query = self.related_query(obj_id, rel, full_object=False)

        if rel.direction is ONETOMANY or rel.direction is MANYTOMANY:
            query = rel_view.query_add_sorting(query)
            query = rel_view.query_add_filtering(query)
            qinfo = rel_view.collection_query_info(self.request)
            try:
                count = query.count()
            except sqlalchemy.exc.ProgrammingError:
                raise HTTPInternalServerError(
                    'An error occurred querying the database. Server logs may have details.'
                )
            query = query.offset(qinfo['page[offset]'])
            query = query.limit(qinfo['page[limit]'])
            ret = rel_view.collection_return(
                query,
                count=count,
                identifiers=True
            )
        else:
            ret = rel_view.single_return(query, identifier=True)

        # Alter return dict with any callbacks.
        for callback in self.callbacks['after_relationships_get']:
            ret = callback(self, ret)
        return ret

    @jsonapi_view
    def relationships_post(self):
        """Handle POST requests for TOMANY relationships.

        Add the specified member to the relationship.

        **URL (matchdict) Parameters**

            **id** (*str*): resource id
            **relname** (*str*): relationship name

        **Request Body**

            **resource identifier list** (*json*) in the form:

            .. parsed-literal::

                {
                    "data": [ { resource identifier },... ]
                }

        Returns:
            jsonapi.Document: in the form:

            .. parsed-literal::

                {
                    "links": {
                        "self": self url,
                        maybe other links...
                    },
                    "meta": { jsonapi specific information }
                }

        Raises:
            HTTPNotFound: if there is no <relname> relationship.

            HTTPNotFound: if an attempt is made to modify a TOONE relationship.

            HTTPConflict: if a resource identifier is specified with a
            different type than that which the collection holds.

            HTTPFailedDependency: if a database constraint would be broken by
            adding the specified resource to the relationship.

        Examples:
            Add comments/1 as a comment of posts/1

            .. parsed-literal::

                http POST http://localhost:6543/posts/1/relationships/comments data:='
                [
                    { "type": "comments", "id": "1" }
                ]' Content-Type:application/vnd.api+json
        """
        db_session = self.get_dbsession()
        obj_id = self.request.matchdict['id']
        relname = self.request.matchdict['relationship']
        mapper = sqlalchemy.inspect(self.model).mapper
        try:
            rel = mapper.relationships[relname]
        except KeyError:
            raise HTTPNotFound('No relationship {} in collection {}'.format(
                relname,
                self.collection_name
            ))
        if rel.direction is MANYTOONE:
            raise HTTPNotFound('Cannot POST to TOONE relationship link.')

        # Alter data with any callbacks
        data = self.request.json_body['data']
        for callback in self.callbacks['before_relationships_post']:
            data = callback(self, data)

        rel_class = rel.mapper.class_
        rel_view = self.view_instance(rel_class)
        obj = db_session.query(self.model).get(obj_id)
        items = []
        for resid in data:
            if resid['type'] != rel_view.collection_name:
                raise HTTPConflict(
                    "Resource identifier type '{}' does not match relationship type '{}'.".format(
                        resid['type'], rel_view.collection_name
                    )
                )
            items.append(db_session.query(rel_class).get(resid['id']))
        getattr(obj, relname).extend(items)
        try:
            db_session.flush()
        except sqlalchemy.exc.IntegrityError as exc:
            raise HTTPFailedDependency(str(exc))
        return {}

    @jsonapi_view
    def relationships_patch(self):
        """Handle PATCH requests for relationships (TOMANY or TOONE).

        Completely replace the relationship membership.

        **URL (matchdict) Parameters**

            **id** (*str*): resource id
            **relname** (*str*): relationship name

        **Request Body**

            **resource identifier list** (*json*) in the form:

            TOONE relationship:

            .. parsed-literal::

                {
                    "data": { resource identifier }
                }

            TOMANY relationship:

            .. parsed-literal::

                {
                    "data": [ { resource identifier },... ]
                }

        Returns:
            jsonapi.Document: in the form:

            .. parsed-literal::

                {
                    "links": {
                        "self": self url,
                        maybe other links...
                    },
                    "meta": { jsonapi specific information }
                }

        Raises:
            HTTPNotFound: if there is no <relname> relationship.

            HTTPConflict: if a resource identifier is specified with a
            different type than that which the collection holds.

            HTTPFailedDependency: if a database constraint would be broken by
            adding the specified resource to the relationship.

        Examples:
            Replace comments list of posts/1:

            .. parsed-literal::

                http PATCH http://localhost:6543/posts/1/relationships/comments data:='
                [
                    { "type": "comments", "id": "1" },
                    { "type": "comments", "id": "2" }
                ]' Content-Type:application/vnd.api+json
        """
        db_session = self.get_dbsession()
        obj_id = self.request.matchdict['id']
        relname = self.request.matchdict['relationship']
        mapper = sqlalchemy.inspect(self.model).mapper
        try:
            rel = mapper.relationships[relname]
        except KeyError:
            raise HTTPNotFound('No relationship {} in collection {}'.format(
                relname,
                self.collection_name
            ))

        # Alter data with any callbacks
        data = self.request.json_body['data']
        for callback in self.callbacks['before_relationships_patch']:
            data = callback(self, data)

        rel_class = rel.mapper.class_
        rel_view = self.view_instance(rel_class)
        obj = db_session.query(self.model).get(obj_id)
        if rel.direction is MANYTOONE:
            resid = data
            if resid is None:
                setattr(obj, relname, None)
            else:
                if resid['type'] != rel_view.collection_name:
                    raise HTTPConflict(
                        "Resource identifier type '{}' does not match relationship type '{}'.".format(
                            resid['type'],
                            rel_view.collection_name
                        )
                    )
                setattr(
                    obj,
                    relname,
                    db_session.query(rel_class).get(resid['id'])
                )
            return {}
        items = []
        for resid in self.request.json_body['data']:
            if resid['type'] != rel_view.collection_name:
                raise HTTPConflict(
                    "Resource identifier type '{}' does not match relationship type '{}'.".format(
                        resid['type'],
                        rel_view.collection_name
                    )
                )
            items.append(db_session.query(rel_class).get(resid['id']))
        setattr(obj, relname, items)
        try:
            db_session.flush()
        except sqlalchemy.exc.IntegrityError as exc:
            raise HTTPFailedDependency(str(exc))
        return {}

    @jsonapi_view
    def relationships_delete(self):
        """Handle DELETE requests for TOMANY relationships.

        Delete the specified member from the relationship.

        **URL (matchdict) Parameters**

            **id** (*str*): resource id
            **relname** (*str*): relationship name

        **Request Body**

            **resource identifier list** (*json*) in the form:

            .. parsed-literal::

                {
                    "data": [ { resource identifier },... ]
                }

        Returns:
            jsonapi.Document: in the form:

            .. parsed-literal::

                {
                    "links": {
                        "self": self url,
                        maybe other links...
                    },
                    "meta": { jsonapi specific information }
                }

        Raises:
            HTTPNotFound: if there is no <relname> relationship.

            HTTPNotFound: if an attempt is made to modify a TOONE relationship.

            HTTPConflict: if a resource identifier is specified with a
            different type than that which the collection holds.

            HTTPFailedDependency: if a database constraint would be broken by
            adding the specified resource to the relationship.

        Examples:
            Delete comments/1 from posts/1 comments:

            .. parsed-literal::

                http DELETE http://localhost:6543/posts/1/relationships/comments data:='
                [
                    { "type": "comments", "id": "1" }
                ]' Content-Type:application/vnd.api+json
        """
        db_session = self.get_dbsession()
        obj_id = self.request.matchdict['id']
        relname = self.request.matchdict['relationship']
        mapper = sqlalchemy.inspect(self.model).mapper
        try:
            rel = mapper.relationships[relname]
        except KeyError:
            raise HTTPNotFound('No relationship {} in collection {}'.format(
                relname,
                self.collection_name
            ))
        if rel.direction is MANYTOONE:
            raise HTTPNotFound('Cannot DELETE to TOONE relationship link.')
        rel_class = rel.mapper.class_
        rel_view = self.view_instance(rel_class)
        obj = db_session.query(self.model).get(obj_id)

        # Call callbacks
        for callback in self.callbacks['before_relationships_delete']:
            callback(self, obj)

        for resid in self.request.json_body['data']:
            if resid['type'] != rel_view.collection_name:
                raise HTTPConflict(
                    "Resource identifier type '{}' does not match relationship type '{}'.".format(
                        resid['type'], rel_view.collection_name
                    )
                )
            try:
                getattr(obj, relname).\
                    remove(db_session.query(rel_class).get(resid['id']))
            except ValueError as exc:
                if exc.args[0].endswith(': x not in list'):
                    # The item we were asked to remove is not there.
                    pass
                else:
                    raise
        try:
            db_session.flush()
        except sqlalchemy.exc.IntegrityError as exc:
            raise HTTPFailedDependency(str(exc))
        return {}

    @property
    def single_item_query(self):
        """A query representing the single item referenced by the request.

        **URL (matchdict) Parameters**

            **id** (*str*): resource id

        Returns:
            sqlalchemy.orm.query.Query: query which will fetch item with id
            'id'.
        """
        db_session = self.get_dbsession()
        return db_session.query(
            self.model
        ).options(
            load_only(*self.allowed_requested_query_columns.keys())
        ).filter(
            self.id_col(self.model) == self.request.matchdict['id']
        )

    def single_return(self, query, not_found_message=None, identifier=False):
        """Populate return dictionary for a single item.

        Arguments:
            query (sqlalchemy.orm.query.Query): query designed to return one item.

        Keyword Arguments:
            not_found_message (str or None): if an item is not found either:

                * raise 404 with ``not_found_message`` if it is a str;

                * or return ``{"data": None}`` if ``not_found_message`` is None.

            identifier: return identifier if True, object if false.

        Returns:
            jsonapi.Document: in the form:

            .. parsed-literal::

                {
                    "data": { resource object }

                    optionally...
                    "included": [ included objects ]
                }

            or

            .. parsed-literal::

                { resource identifier }

        Raises:
            HTTPNotFound: if the item is not found.
        """
        included = {}
        doc = pyramid_jsonapi.jsonapi.Document()
        try:
            item = query.one()
        except NoResultFound:
            if not_found_message:
                raise HTTPNotFound(not_found_message)
            else:
                return doc
        if identifier:
            doc.data = self.serialise_resource_identifier(self.id_col(item))
        else:
            doc.data = self.serialise_db_item(item, included)
            if self.requested_include_names():
                doc.included = [obj for obj in included.values()]
        return doc

    def collection_return(self, query, count=None, identifiers=False):
<<<<<<< HEAD
        '''Populate return document for collections.
=======
        """Populate return dictionary for collections.
>>>>>>> efe138b0

        Arguments:
            query (sqlalchemy.orm.query.Query): query designed to return multiple
            items.

        Keyword Arguments:
            count(int): Number of items the query will return (if known).

            identifiers(bool): return identifiers if True, objects if false.

        Returns:
            jsonapi.Document: in the form:

            .. parsed-literal::

                {
                    "data": [ resource objects ]

                    optionally...
                    "included": [ included objects ]
                }

            or

            .. parsed-literal::

                [ resource identifiers ]

        Raises:
            HTTPBadRequest: If a count was not supplied and an attempt to call
            q.count() failed.
        """
        # Get info for query.
        qinfo = self.collection_query_info(self.request)

        # Add information to the return dict
        doc = pyramid_jsonapi.jsonapi.Document(collection=True)
        results = {}

        try:
            count = count or query.count()
        except sqlalchemy.exc.ProgrammingError:
            raise HTTPInternalServerError(
                'An error occurred querying the database. Server logs may have details.'
            )
        results['available'] = count

        # Pagination links
        doc.links = self.pagination_links(
            count=results['available']
        )
        results['limit'] = qinfo['page[limit]']
        results['offset'] = qinfo['page[offset]']

        # Primary data
        if identifiers:
            data = [
                self.serialise_resource_identifier(self.id_col(dbitem))
                for dbitem in query.all()
            ]
        else:
            included = {}
            data = [
                self.serialise_db_item(dbitem, included)
                for dbitem in query.all()
            ]
            # Included objects
            if self.requested_include_names():
                doc.included = [obj for obj in included.values()]
        for item in data:
            res = pyramid_jsonapi.jsonapi.Resource()
            res.update(item)
            doc.resources.append(res)
        results['returned'] = len(doc.data)

        doc.meta = {'results': results}
        return doc

    def query_add_sorting(self, query):
        """Add sorting to query.

        Use information from the ``sort`` query parameter (via
        :py:func:`collection_query_info`) to contruct an ``order_by`` clause on
        the query.

        See Also:
            ``_sort`` key from :py:func:`collection_query_info`

        **Query Parameters**
            **sort:** comma separated list of sort keys.

        Parameters:
            query (sqlalchemy.orm.query.Query): query

        Returns:
            sqlalchemy.orm.query.Query: query with ``order_by`` clause.
        """
        # Get info for query.
        qinfo = self.collection_query_info(self.request)

        # Sorting.
        for key_info in qinfo['_sort']:
            sort_keys = key_info['key'].split('.')
            # We are using 'id' to stand in for the key column, whatever that
            # is.
            main_key = sort_keys[0]
            if main_key == 'id':
                main_key = self.key_column.name
            order_att = getattr(self.model, main_key)
            # order_att will be a sqlalchemy.orm.properties.ColumnProperty if
            # sort_keys[0] is the name of an attribute or a
            # sqlalchemy.orm.relationships.RelationshipProperty if sort_keys[0]
            # is the name of a relationship.
            if isinstance(order_att.property, RelationshipProperty):
                # If order_att is a relationship then we need to add a join to
                # the query and order_by the sort_keys[1] column of the
                # relationship's target. The default target column is 'id'.
                query = query.join(order_att)
                rel = order_att.property
                try:
                    sub_key = sort_keys[1]
                except IndexError:
                    # Use the relationship
                    sub_key = self.view_instance(
                        rel.mapper.class_
                    ).key_column.name
                order_att = getattr(rel.mapper.entity, sub_key)
            if key_info['ascending']:
                query = query.order_by(order_att)
            else:
                query = query.order_by(order_att.desc())

        return query

    def query_add_filtering(self, query):
        """Add filtering clauses to query.

        Use information from the ``filter`` query parameter (via
        :py:func:`collection_query_info`) to filter query results.

        Filter parameter structure:

            ``filter[<attribute>:<op>]=<value>``

        where:

            ``attribute`` is an attribute of the queried object type.

            ``op`` is the comparison operator.

            ``value`` is the value the comparison operator should compare to.

        Valid comparison operators:
            Only operators added via self.filter_registry.register() are
            considered valid. Get a list of filter names with
            self.filter_registry.valid_filter_names()

        See Also:
            ``_filters`` key from :py:func:`collection_query_info`

        **Query Parameters**
            **filter[<attribute>:<op>]:** filter operation.

        Parameters:
            query (sqlalchemy.orm.query.Query): query

        Returns:
            sqlalchemy.orm.query.Query: filtered query.

        Examples:

            Get people whose name is 'alice'

            .. parsed-literal::

                http GET http://localhost:6543/people?filter[name:eq]=alice

            Get posts published after 2015-01-03:

            .. parsed-literal::

                http GET http://localhost:6543/posts?filter[published_at:gt]=2015-01-03

        Todo:
            Support dotted (relationship) attribute specifications.
        """
        qinfo = self.collection_query_info(self.request)
        # Filters
        for finfo in qinfo['_filters'].values():
            val = finfo['value']
            colspec = finfo['colspec']
            operator = finfo['op']
            try:
                prop = getattr(self.model, colspec[0])
            except AttributeError:
                raise HTTPBadRequest(
                    "Collection '{}' has no attribute '{}'".format(
                        self.collection_name, '.'.join(colspec)
                    )
                )
            if isinstance(prop.property, RelationshipProperty):
                # TODO(Colin): deal with relationships properly.
                pass
            try:
                filtr = self.filter_registry.get_filter(type(prop.type), operator)
            except KeyError:
                raise HTTPBadRequest(
                    "No such filter operator: '{}'".format(operator)
                )
            val = filtr['value_transform'](val)
            try:
                comparator = getattr(prop, filtr['comparator_name'])
            except AttributeError:
                raise HTTPInternalServerError(
                    "Operator '{}' is registered but has no implementation on attribute '{}'.".format(
                        operator, '.'.join(colspec)
                    )
                )
            query = query.filter(comparator(val))

        return query

    def related_limit(self, relationship):
        """Paging limit for related resources.

        **Query Parameters**

            **page[limit:relationships:<relname>]:** number of results to
            return per page for related resource <relname>.

        Parameters:
            relationship(sqlalchemy.orm.relationships.RelationshipProperty):
                the relationship to get the limit for.

        Returns:
            int: paging limit for related resources.
        """
        limit_comps = ['limit', 'relationships', relationship.key]
        limit = self.default_limit
        qinfo = self.collection_query_info(self.request)
        while limit_comps:
            if '.'.join(limit_comps) in qinfo['_page']:
                limit = int(qinfo['_page']['.'.join(limit_comps)])
                break
            limit_comps.pop()
        return min(limit, self.max_limit)

    def related_query(self, obj_id, relationship, full_object=True):
        """Construct query for related objects.

        Parameters:
            obj_id (str): id of an item in this view's collection.

            relationship (sqlalchemy.orm.relationships.RelationshipProperty):
                the relationships to get related objects from.

            full_object (bool): if full_object is ``True``, query for all
                requested columns (probably to build resource objects). If
                full_object is False, only query for the key column (probably
                to build resource identifiers).

        Returns:
            sqlalchemy.orm.query.Query: query which will fetch related
            object(s).
        """
        db_session = self.get_dbsession()
        rel = relationship
        rel_class = rel.mapper.class_
        rel_view = self.view_instance(rel_class)
        local_col, rem_col = rel.local_remote_pairs[0]
        query = db_session.query(rel_class)
        if full_object:
            query = query.options(
                load_only(*rel_view.allowed_requested_query_columns.keys())
            )
        else:
            query = query.options(load_only(rel_view.key_column.name))
        if rel.direction is ONETOMANY:
            query = query.filter(obj_id == rem_col)
        elif rel.direction is MANYTOMANY:
            query = query.filter(
                obj_id == rel.primaryjoin.right
            ).filter(
                self.id_col(rel_class) == rel.secondaryjoin.right
            )
        elif rel.direction is MANYTOONE:
            query = query.filter(
                local_col == self.id_col(rel_class)
            ).filter(
                self.id_col(self.model) == obj_id
            )
        else:
            raise HTTPError('Unknown relationships direction, "{}".'.format(
                rel.direction.name
            ))

        return query

    def object_exists(self, obj_id):
        """Test if object with id obj_id exists.

        Args:
            obj_id (str): object id

        Returns:
            bool: True if object exists, False if not.
        """
        db_session = self.get_dbsession()
        item = db_session.query(
            self.model
        ).options(
            load_only(self.key_column.name)
        ).get(obj_id)
        return bool(item)

    def column_info_from_name(self, name, model=None):
        """Get the pyramid_jsonapi info dictionary for a column.

        Parameters:
            name (str): name of column.

            model (sqlalchemy.ext.declarative.declarative_base): model to
                inspect. Defaults to self.model.

        """
        return sqlalchemy.inspect(model or self.model).all_orm_descriptors.get(
            name
        ).info.get('pyramid_jsonapi', {})

    def serialise_resource_identifier(self, obj_id):
        """Return a resource identifier dictionary for id "obj_id"

        """
        ret = {
            'type': self.collection_name,
            'id': str(obj_id)
        }

        for callback in self.callbacks['after_serialise_identifier']:
            ret = callback(self, ret)

        return ret

    def serialise_db_item(
            self, item,
            included, include_path=None,
    ):
        """Serialise an individual database item to JSON-API.

        Arguments:
            item: item to serialise.

        Keyword Arguments:
            included (dict): dictionary to be filled with included resource
                objects.
            include_path (list): list tracking current include path for
                recursive calls.

        Returns:
<<<<<<< HEAD
            jsonapi.Resource:
        '''
=======
            dict: resource object dictionary.
        """
>>>>>>> efe138b0

        include_path = include_path or []

        # Item's id and type are required at the top level of json-api
        # objects.
        # The item's id.
        item_id = self.id_col(item)
        # JSON API type.
        item_url = self.request.route_url(
            self.endpoint_data.make_route_name(self.collection_name, suffix='item'),
            **{'id': item_id}
        )

        atts = {
            key: getattr(item, key)
            for key in self.requested_attributes.keys()
            if self.column_info_from_name(key).get('visible', True)
        }

        rels = {}
        for key, rel in self.relationships.items():
            rel_path_str = '.'.join(include_path + [key])
            if key not in self.requested_relationships and\
                    rel_path_str not in self.requested_include_names():
                continue
            rel_dict = {
                'links': {
                    'self': '{}/relationships/{}'.format(item_url, key),
                    'related': '{}/{}'.format(item_url, key)
                },
                'meta': {
                    'direction': rel.direction.name,
                    'results': {}
                }
            }
            rel_class = rel.mapper.class_
            rel_view = self.view_instance(rel_class)
            is_included = False
            if rel_path_str in self.requested_include_names():
                is_included = True
            query = self.related_query(
                item_id, rel, full_object=is_included
            )
            if rel.direction is ONETOMANY or rel.direction is MANYTOMANY:
                limit = self.related_limit(rel)
                rel_dict['meta']['results']['limit'] = limit
                rel_dict['meta']['results']['available'] = query.count()
                query = query.limit(limit)
                rel_dict['data'] = []
                for ritem in query.all():
                    rel_dict['data'].append(
                        rel_view.serialise_resource_identifier(
                            self.id_col(ritem)
                        )
                    )
                    if is_included:
                        included[
                            (rel_view.collection_name, self.id_col(ritem))
                        ] = rel_view.serialise_db_item(
                            ritem,
                            included, include_path + [key]
                        )
                rel_dict['meta']['results']['returned'] =\
                    len(rel_dict['data'])
            else:
                if is_included:
                    ritem = None
                    try:
                        ritem = query.one()
                    except sqlalchemy.orm.exc.NoResultFound:
                        rel_dict['data'] = None
                    if ritem:
                        included[
                            (rel_view.collection_name, self.id_col(ritem))
                        ] = rel_view.serialise_db_item(
                            ritem,
                            included, include_path + [key]
                        )

                else:
                    rel_id = getattr(
                        item,
                        rel.local_remote_pairs[0][0].name
                    )
                    if rel_id is None:
                        rel_dict['data'] = None
                    else:
                        rel_dict[
                            'data'
                        ] = rel_view.serialise_resource_identifier(
                            rel_id
                        )
            if key in self.requested_relationships:
                rels[key] = rel_dict

        resource_json = pyramid_jsonapi.jsonapi.Resource(self)

        resource_json.id = str(item_id)
        resource_json.attributes = atts
        resource_json.links = {'self': item_url}
        resource_json.relationships = rels

        for callback in self.callbacks['after_serialise_object']:
            callback(self, resource_json)

        return resource_json.as_dict()

    @classmethod
    @functools.lru_cache(maxsize=128)
    def collection_query_info(cls, request):
        """Return dictionary of information used during DB query.

        Args:
            request (pyramid.request): request object.

        Returns:
            dict: query info in the form::

                {
                    'page[limit]': maximum items per page,
                    'page[offset]': offset for current page (in items),
                    'sort': sort param from request,
                    '_sort': [
                        {
                            'key': sort key ('field' or 'relationship.field'),
                            'ascending': sort ascending or descending (bool)
                        },
                        ...
                    },
                    '_filters': {
                        filter_param_name: {
                            'colspec': list of columns split on '.',
                            'op': filter operator,
                            'value': value of filter param,
                        }
                    },
                    '_page': {
                        paging_param_name: value,
                        ...
                    }
                }

            Keys beginning with '_' are derived.
        """
        info = {}

        # Paging by limit and offset.
        # Use params 'page[limit]' and 'page[offset]' to comply with spec.
        info['page[limit]'] = min(
            cls.max_limit,
            int(request.params.get('page[limit]', cls.default_limit))
        )
        info['page[offset]'] = int(request.params.get('page[offset]', 0))

        # Sorting.
        # Use param 'sort' as per spec.
        # Split on '.' to allow sorting on columns of relationship tables:
        #   sort=name -> sort on the 'name' column.
        #   sort=owner.name -> sort on the 'name' column of the target table
        #     of the relationship 'owner'.
        # The default sort column is 'id'.
        sort_param = request.params.get('sort', cls.key_column.name)
        info['sort'] = sort_param

        # Break sort param down into components and store in _sort.
        info['_sort'] = []
        for sort_key in sort_param.split(','):
            key_info = {}
            # Check to see if it starts with '-', which indicates a reverse
            # sort.
            ascending = True
            if sort_key.startswith('-'):
                ascending = False
                sort_key = sort_key[1:]
            key_info['key'] = sort_key
            key_info['ascending'] = ascending
            info['_sort'].append(key_info)

        # Find all parametrised parameters ( :) )
        info['_filters'] = {}
        info['_page'] = {}
        for param in request.params.keys():
            match = re.match(r'(.*?)\[(.*?)\]', param)
            if not match:
                continue
            val = request.params.get(param)

            # Filtering.
            # Use 'filter[<condition>]' param.
            # Format:
            #   filter[<column_spec>:<operator>] = <value>
            #   where:
            #     <column_spec> is either:
            #       <column_name> for an attribute, or
            #       <relationship_name>.<column_name> for a relationship.
            # Examples:
            #   filter[name:eq]=Fred
            #      would find all objects with a 'name' attribute of 'Fred'
            #   filter[author.name:eq]=Fred
            #      would find all objects where the relationship author pointed
            #      to an object with 'name' 'Fred'
            #
            # Find all the filters.
            if match.group(1) == 'filter':
                colspec, operator = match.group(2).split(':')
                colspec = colspec.split('.')
                info['_filters'][param] = {
                    'colspec': colspec,
                    'op': operator,
                    'value': val
                }

            # Paging.
            elif match.group(1) == 'page':
                info['_page'][match.group(2)] = val

        return info

    def pagination_links(self, count=0):
        """Return a dictionary of pagination links.

        Args:
            count (int): total number of results available.

        Returns:
            dict: dictionary of named links.
        """
        links = {}
        req = self.request
        route_name = req.matched_route.name
        qinfo = self.collection_query_info(req)
        _query = {'page[{}]'.format(k): v for k, v in qinfo['_page'].items()}
        _query['sort'] = qinfo['sort']
        for filtr in sorted(qinfo['_filters']):
            _query[filtr] = qinfo['_filters'][filtr]['value']

        # First link.
        _query['page[offset]'] = 0
        links['first'] = req.route_url(
            route_name, _query=_query, **req.matchdict
        )

        # Next link.
        next_offset = qinfo['page[offset]'] + qinfo['page[limit]']
        if count is None or next_offset < count:
            _query['page[offset]'] = next_offset
            links['next'] = req.route_url(
                route_name, _query=_query, **req.matchdict
            )

        # Previous link.
        if qinfo['page[offset]'] > 0:
            prev_offset = qinfo['page[offset]'] - qinfo['page[limit]']
            if prev_offset < 0:
                prev_offset = 0
            _query['page[offset]'] = prev_offset
            links['prev'] = req.route_url(
                route_name, _query=_query, **req.matchdict
            )

        # Last link.
        if count is not None:
            _query['page[offset]'] = (
                max((count - 1), 0) //
                qinfo['page[limit]']
            ) * qinfo['page[limit]']
            links['last'] = req.route_url(
                route_name, _query=_query, **req.matchdict
            )
        return links

    @property
    def allowed_fields(self):
        """Set of fields to which current action is allowed.

        Returns:
            set: set of allowed field names.
        """
        return set(self.fields)

    def allowed_object(self, obj):  # pylint:disable=no-self-use,unused-argument
        """Whether or not current action is allowed on object.

        Returns:
            bool:
        """
        return True

    @property
    @functools.lru_cache(maxsize=128)
    def requested_field_names(self):
        """Get the sparse field names from request.

        **Query Parameters**

            **fields[<collection>]:** comma separated list of fields
            (attributes or relationships) to include in data.

        Returns:
            set: set of field names.
        """
        param = self.request.params.get(
            'fields[{}]'.format(self.collection_name)
        )
        if param is None:
            return set(self.attributes.keys()).union(
                self.hybrid_attributes.keys()
            ).union(
                self.relationships.keys()
            )
        elif param == '':
            return set()
        return set(param.split(','))

    @property
    def requested_attributes(self):
        """Return a dictionary of attributes.

        **Query Parameters**

            **fields[<collection>]:** comma separated list of fields
            (attributes or relationships) to include in data.

        Returns:
            dict: dict in the form:

                .. parsed-literal::

                    {
                        <colname>: <column_object>,
                        ...
                    }
        """
        return {
            k: v for k, v in itertools.chain(
                self.attributes.items(), self.hybrid_attributes.items()
            )
            if k in self.requested_field_names
        }

    @property
    def requested_relationships(self):
        """Return a dictionary of relationships.

        **Query Parameters**

            **fields[<collection>]:** comma separated list of fields
            (attributes or relationships) to include in data.

        Returns:
            dict: dict in the form:

                .. parsed-literal::

                    {
                        <relname>: <relationship_object>,
                        ...
                    }
        """
        return {
            k: v for k, v in self.relationships.items()
            if k in self.requested_field_names
        }

    @property
    def requested_fields(self):
        """Union of attributes and relationships.

        **Query Parameters**

            **fields[<collection>]:** comma separated list of fields
            (attributes or relationships) to include in data.

        Returns:
            dict: dict in the form:

                .. parsed-literal::

                    {
                        <colname>: <column_object>,
                        ...
                        <relname>: <relationship_object>,
                        ...
                    }

        """
        ret = self.requested_attributes
        ret.update(
            self.requested_relationships
        )
        return ret

    @property
    def allowed_requested_relationships_local_columns(self):  # pylint:disable=invalid-name
        """Finds all the local columns for allowed MANYTOONE relationships.

        Returns:
            dict: local columns indexed by column name.
        """
        return {
            pair[0].name: pair[0]
            for k, rel in self.requested_relationships.items()
            for pair in rel.local_remote_pairs
            if rel.direction is MANYTOONE and k in self.allowed_fields
        }

    @property
    def allowed_requested_query_columns(self):
        """All columns required in query to fetch allowed requested fields from
        db.

        Returns:
            dict: Union of allowed requested_attributes and
            allowed_requested_relationships_local_columns
        """
        ret = {
            k: v for k, v in self.requested_attributes.items()
            if k in self.allowed_fields and k not in self.hybrid_attributes
        }
        ret.update(
            self.allowed_requested_relationships_local_columns
        )
        return ret

    @functools.lru_cache(maxsize=128)
    def requested_include_names(self):
        """Parse any 'include' param in http request.

        Returns:
            set: names of all requested includes.

        Default:
            set: names of all direct relationships of self.model.
        """
        inc = set()
        param = self.request.params.get('include')

        if param:
            for i in param.split(','):
                curname = []
                for name in i.split('.'):
                    curname.append(name)
                    inc.add('.'.join(curname))
        return inc

    @property
    def bad_include_paths(self):
        """Return a set of invalid 'include' parameters.

        **Query Parameters**

            **include:** comma separated list of related resources to include
            in the include section.

        Returns:
            set: set of requested include paths with no corresponding
            attribute.
        """
        param = self.request.params.get('include')
        bad = set()
        if param:
            for i in param.split(','):
                curname = []
                curview = self
                tainted = False
                for name in i.split('.'):
                    curname.append(name)
                    if tainted:
                        bad.add('.'.join(curname))
                    else:
                        if name in curview.relationships.keys():
                            curview = curview.view_instance(
                                curview.relationships[name].mapper.class_
                            )
                        else:
                            tainted = True
                            bad.add('.'.join(curname))
        return bad

    @functools.lru_cache(maxsize=128)
    def view_instance(self, model):
        """(memoised) get an instance of view class for model.

        Args:
            model (DeclarativeMeta): model class.

        Returns:
            class: subclass of CollectionViewBase providing view for ``model``.
        """
        return self.view_classes[model](self.request)

    @classmethod
    def append_callback_set(cls, set_name):
        """Append a named set of callbacks from ``callback_sets``.

        Args:
            set_name (str): key in ``callback_sets``.
        """
        for cb_name, callback in cls.callback_sets[set_name].items():
            cls.callbacks[cb_name].append(callback)

    def acso_after_serialise_object(view, obj):  # pylint:disable=no-self-argument
        """Standard callback altering object to take account of permissions.

        Args:
            obj (dict): the object immediately after serialisation.

        Returns:
            dict: the object, possibly with some fields removed, or meta
            information indicating permission was denied to the whole object.
        """
        if view.allowed_object(obj):
            # Remove any forbidden fields that have been added by other
            # callbacks. Those from the model won't have been added in the first
            # place.

            # Keep track so we can tell the caller which ones were forbidden.
            forbidden = set()
            if hasattr(obj, 'attributes'):
                atts = {}
                for name, val in obj.attributes.items():
                    if name in view.allowed_fields:
                        atts[name] = val
                    else:
                        forbidden.add(name)
                obj.attributes = atts
            if hasattr(obj, 'relationships'):
                rels = {}
                for name, val in obj.relationships.items():
                    if name in view.allowed_fields:
                        rels[name] = val
                    else:
                        forbidden.add(name)
                obj.relationships = rels
            # Now add all the forbidden fields from the model to the forbidden
            # list. They don't need to be removed from the serialised object
            # because they should not have been added in the first place.
            for field in view.requested_field_names:
                if field not in view.allowed_fields:
                    forbidden.add(field)
            if not hasattr(obj, 'meta'):
                obj.meta = {}
            obj.meta['forbidden_fields'] = list(forbidden)
        else:
            obj.meta = {
                'errors': [
                    {
                        'code': 403,
                        'title': 'Forbidden',
                        'detail': 'No permission to view {}/{}.'.format(
                            obj.type, obj.id
                        )
                    }
                ]
            }
        return obj

    def acso_after_get(view, ret):  # pylint:disable=unused-argument, no-self-argument, no-self-use
        """Standard callback throwing 403 (Forbidden) based on information in meta.

        Args:
            ret (jsonapi.Document): object which would have been returned from get().

        Returns:
            jsonapi.Document: the same object if an error has not been raised.

        Raises:
            HTTPForbidden
<<<<<<< HEAD
        '''
        obj = ret
=======
        """
        obj = ret['data']
>>>>>>> efe138b0
        errors = []
        try:
            errors = obj.meta['errors']
        except KeyError:
            return ret
        for error in errors:
            if error['code'] == 403:
                raise HTTPForbidden(error['detail'])
        return ret

    callback_sets = {
        'access_control_serialised_objects': {
            'after_serialise_object': acso_after_serialise_object,
            'after_get': acso_after_get
        }
    }


class FilterRegistry:
    """Registry of allowed filter operators.

    Attributes:
        data (dict): data store for filter op information.
    """

    def __init__(self):
        self.data = {}

    def register(
            self,
            comparator_name,
            filter_name=None,
            value_transform=lambda val: val,
            column_type='__ALL__'
    ):
        """ Register a new filter operator.

        Args:
            comparator_name (str): name of sqlalchemy comparator method.
            filter_name(str): name of filter param in URL. Defaults to
                comparator_name with any occurrences of '__' removed (so '__eq__'
                defaults to 'eq', for example).
            value_transform (func): function taking the filter value as the only
                argument and returning a transformed value. Defaults to a
                function returning an unmodified value.
            column_type (class): type (class object, not name) for which this
                operator is to be registered. Defaults to '__ALL__' (the string)
                which makes the operator valid for all column types.
        """
        try:
            registry = self.data[column_type]
        except KeyError:
            registry = self.data[column_type] = {}
        registry[filter_name or comparator_name.replace('__', '')] = {
            'comparator_name': comparator_name,
            'value_transform': value_transform
        }

    def get_filter(self, column_type, filter_name):
        """Get dictionary of filter information.

        Args:
            column_type (class): type (class object, not name) of a Column.
            filter_name(str): name of filter param in URL.

        Returns:
            dict: information dictionary for filter. Type specific entry if it
                exists, entry from '__ALL__' if it does not.

        Raises:
            KeyError: if filter_name is not in the type specific or ALL sections.
        """
        try:
            return self.data[column_type][filter_name]
        except KeyError:
            return self.data['__ALL__'][filter_name]

    def valid_filter_names(self, column_types=None):
        """Return set of supported filter operator names."""
        ops = set()
        column_types = set(column_types or {k for k in self.data})
        column_types.add('__ALL__')
        for ctype in column_types:
            ops |= self.data[ctype].keys()
        return ops


class DebugView:
    """Pyramid view class defining a debug API.

    These are available as ``/debug/{action}`` if
    ``pyramid_jsonapi.debug.debug_endpoints == 'true'``.

    Attributes:
        engine: sqlalchemy engine with connection to the db.
        metadata: sqlalchemy model metadata
        test_data: module with an ``add_to_db()`` method which will populate
            the database
    """
    def __init__(self, request):
        self.request = request

    def drop(self):
        """Drop all tables from the database!!!
        """
        self.metadata.drop_all(self.engine)
        return 'dropped'

    def populate(self):
        """Create tables and populate with test data.
        """
        # Create or update tables and schema. Safe if tables already exist.
        self.metadata.create_all(self.engine)
        # Add test data. Safe if test data already exists.
        self.test_data.add_to_db()
        return 'populated'

    def reset(self):
        """The same as 'drop' and then 'populate'.
        """
        self.drop()
        self.populate()
        return "reset"


def create_jsonapi(
        config, models,
        get_dbsession,
        engine=None,
        test_data=None
):
    """Auto-create jsonapi from module or iterable of sqlAlchemy models.

    DEPRECATED: This module method is deprecated!
    Please use the PyramidJSONAPI class method instead.

    Arguments:
        config: ``pyramid.config.Configurator`` object from current app.
        models: an iterable (or module) of model classes derived
            from DeclarativeMeta.
        get_dbsession: a callable shich returns a
            sqlalchemy.orm.session.Session or equivalent.

    Keyword Args:
        engine: a sqlalchemy.engine.Engine instance. Only required if using the
            debug view.
        test_data: a module with an ``add_to_db()`` method which will populate
            the database.
    """

    py_json = PyramidJSONAPI(config, models, get_dbsession)
    py_json.create_jsonapi(engine=engine, test_data=test_data)


create_jsonapi_using_magic_and_pixie_dust = create_jsonapi  # pylint:disable=invalid-name<|MERGE_RESOLUTION|>--- conflicted
+++ resolved
@@ -1602,11 +1602,7 @@
         return doc
 
     def collection_return(self, query, count=None, identifiers=False):
-<<<<<<< HEAD
-        '''Populate return document for collections.
-=======
-        """Populate return dictionary for collections.
->>>>>>> efe138b0
+        """Populate return document for collections.
 
         Arguments:
             query (sqlalchemy.orm.query.Query): query designed to return multiple
@@ -1966,13 +1962,8 @@
                 recursive calls.
 
         Returns:
-<<<<<<< HEAD
             jsonapi.Resource:
-        '''
-=======
-            dict: resource object dictionary.
-        """
->>>>>>> efe138b0
+        """
 
         include_path = include_path or []
 
@@ -2541,13 +2532,8 @@
 
         Raises:
             HTTPForbidden
-<<<<<<< HEAD
-        '''
+        """
         obj = ret
-=======
-        """
-        obj = ret['data']
->>>>>>> efe138b0
         errors = []
         try:
             errors = obj.meta['errors']
